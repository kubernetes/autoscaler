//go:build !ignore_autogenerated
// +build !ignore_autogenerated

/*
Copyright The Kubernetes Authors.

Licensed under the Apache License, Version 2.0 (the "License");
you may not use this file except in compliance with the License.
You may obtain a copy of the License at

    http://www.apache.org/licenses/LICENSE-2.0

Unless required by applicable law or agreed to in writing, software
distributed under the License is distributed on an "AS IS" BASIS,
WITHOUT WARRANTIES OR CONDITIONS OF ANY KIND, either express or implied.
See the License for the specific language governing permissions and
limitations under the License.
*/

// Code generated by deepcopy-gen. DO NOT EDIT.

package v1beta1

import (
	corev1 "k8s.io/api/core/v1"
	v1 "k8s.io/apimachinery/pkg/apis/meta/v1"
	runtime "k8s.io/apimachinery/pkg/runtime"
	apiv1 "k8s.io/component-base/tracing/api/v1"
)

// DeepCopyInto is an autogenerated deepcopy function, copying the receiver, writing into out. in must be non-nil.
func (in *CredentialProvider) DeepCopyInto(out *CredentialProvider) {
	*out = *in
	if in.MatchImages != nil {
		in, out := &in.MatchImages, &out.MatchImages
		*out = make([]string, len(*in))
		copy(*out, *in)
	}
	if in.DefaultCacheDuration != nil {
		in, out := &in.DefaultCacheDuration, &out.DefaultCacheDuration
		*out = new(v1.Duration)
		**out = **in
	}
	if in.Args != nil {
		in, out := &in.Args, &out.Args
		*out = make([]string, len(*in))
		copy(*out, *in)
	}
	if in.Env != nil {
		in, out := &in.Env, &out.Env
		*out = make([]ExecEnvVar, len(*in))
		copy(*out, *in)
	}
	return
}

// DeepCopy is an autogenerated deepcopy function, copying the receiver, creating a new CredentialProvider.
func (in *CredentialProvider) DeepCopy() *CredentialProvider {
	if in == nil {
		return nil
	}
	out := new(CredentialProvider)
	in.DeepCopyInto(out)
	return out
}

// DeepCopyInto is an autogenerated deepcopy function, copying the receiver, writing into out. in must be non-nil.
func (in *CredentialProviderConfig) DeepCopyInto(out *CredentialProviderConfig) {
	*out = *in
	out.TypeMeta = in.TypeMeta
	if in.Providers != nil {
		in, out := &in.Providers, &out.Providers
		*out = make([]CredentialProvider, len(*in))
		for i := range *in {
			(*in)[i].DeepCopyInto(&(*out)[i])
		}
	}
	return
}

// DeepCopy is an autogenerated deepcopy function, copying the receiver, creating a new CredentialProviderConfig.
func (in *CredentialProviderConfig) DeepCopy() *CredentialProviderConfig {
	if in == nil {
		return nil
	}
	out := new(CredentialProviderConfig)
	in.DeepCopyInto(out)
	return out
}

// DeepCopyObject is an autogenerated deepcopy function, copying the receiver, creating a new runtime.Object.
func (in *CredentialProviderConfig) DeepCopyObject() runtime.Object {
	if c := in.DeepCopy(); c != nil {
		return c
	}
	return nil
}

// DeepCopyInto is an autogenerated deepcopy function, copying the receiver, writing into out. in must be non-nil.
func (in *ExecEnvVar) DeepCopyInto(out *ExecEnvVar) {
	*out = *in
	return
}

// DeepCopy is an autogenerated deepcopy function, copying the receiver, creating a new ExecEnvVar.
func (in *ExecEnvVar) DeepCopy() *ExecEnvVar {
	if in == nil {
		return nil
	}
	out := new(ExecEnvVar)
	in.DeepCopyInto(out)
	return out
}

// DeepCopyInto is an autogenerated deepcopy function, copying the receiver, writing into out. in must be non-nil.
func (in *KubeletAnonymousAuthentication) DeepCopyInto(out *KubeletAnonymousAuthentication) {
	*out = *in
	if in.Enabled != nil {
		in, out := &in.Enabled, &out.Enabled
		*out = new(bool)
		**out = **in
	}
	return
}

// DeepCopy is an autogenerated deepcopy function, copying the receiver, creating a new KubeletAnonymousAuthentication.
func (in *KubeletAnonymousAuthentication) DeepCopy() *KubeletAnonymousAuthentication {
	if in == nil {
		return nil
	}
	out := new(KubeletAnonymousAuthentication)
	in.DeepCopyInto(out)
	return out
}

// DeepCopyInto is an autogenerated deepcopy function, copying the receiver, writing into out. in must be non-nil.
func (in *KubeletAuthentication) DeepCopyInto(out *KubeletAuthentication) {
	*out = *in
	out.X509 = in.X509
	in.Webhook.DeepCopyInto(&out.Webhook)
	in.Anonymous.DeepCopyInto(&out.Anonymous)
	return
}

// DeepCopy is an autogenerated deepcopy function, copying the receiver, creating a new KubeletAuthentication.
func (in *KubeletAuthentication) DeepCopy() *KubeletAuthentication {
	if in == nil {
		return nil
	}
	out := new(KubeletAuthentication)
	in.DeepCopyInto(out)
	return out
}

// DeepCopyInto is an autogenerated deepcopy function, copying the receiver, writing into out. in must be non-nil.
func (in *KubeletAuthorization) DeepCopyInto(out *KubeletAuthorization) {
	*out = *in
	out.Webhook = in.Webhook
	return
}

// DeepCopy is an autogenerated deepcopy function, copying the receiver, creating a new KubeletAuthorization.
func (in *KubeletAuthorization) DeepCopy() *KubeletAuthorization {
	if in == nil {
		return nil
	}
	out := new(KubeletAuthorization)
	in.DeepCopyInto(out)
	return out
}

// DeepCopyInto is an autogenerated deepcopy function, copying the receiver, writing into out. in must be non-nil.
func (in *KubeletConfiguration) DeepCopyInto(out *KubeletConfiguration) {
	*out = *in
	out.TypeMeta = in.TypeMeta
	if in.EnableServer != nil {
		in, out := &in.EnableServer, &out.EnableServer
		*out = new(bool)
		**out = **in
	}
	out.SyncFrequency = in.SyncFrequency
	out.FileCheckFrequency = in.FileCheckFrequency
	out.HTTPCheckFrequency = in.HTTPCheckFrequency
	if in.StaticPodURLHeader != nil {
		in, out := &in.StaticPodURLHeader, &out.StaticPodURLHeader
		*out = make(map[string][]string, len(*in))
		for key, val := range *in {
			var outVal []string
			if val == nil {
				(*out)[key] = nil
			} else {
				in, out := &val, &outVal
				*out = make([]string, len(*in))
				copy(*out, *in)
			}
			(*out)[key] = outVal
		}
	}
	if in.TLSCipherSuites != nil {
		in, out := &in.TLSCipherSuites, &out.TLSCipherSuites
		*out = make([]string, len(*in))
		copy(*out, *in)
	}
	in.Authentication.DeepCopyInto(&out.Authentication)
	out.Authorization = in.Authorization
	if in.RegistryPullQPS != nil {
		in, out := &in.RegistryPullQPS, &out.RegistryPullQPS
		*out = new(int32)
		**out = **in
	}
	if in.EventRecordQPS != nil {
		in, out := &in.EventRecordQPS, &out.EventRecordQPS
		*out = new(int32)
		**out = **in
	}
	if in.EnableDebuggingHandlers != nil {
		in, out := &in.EnableDebuggingHandlers, &out.EnableDebuggingHandlers
		*out = new(bool)
		**out = **in
	}
	if in.HealthzPort != nil {
		in, out := &in.HealthzPort, &out.HealthzPort
		*out = new(int32)
		**out = **in
	}
	if in.OOMScoreAdj != nil {
		in, out := &in.OOMScoreAdj, &out.OOMScoreAdj
		*out = new(int32)
		**out = **in
	}
	if in.ClusterDNS != nil {
		in, out := &in.ClusterDNS, &out.ClusterDNS
		*out = make([]string, len(*in))
		copy(*out, *in)
	}
	out.StreamingConnectionIdleTimeout = in.StreamingConnectionIdleTimeout
	out.NodeStatusUpdateFrequency = in.NodeStatusUpdateFrequency
	out.NodeStatusReportFrequency = in.NodeStatusReportFrequency
	out.ImageMinimumGCAge = in.ImageMinimumGCAge
	if in.ImageGCHighThresholdPercent != nil {
		in, out := &in.ImageGCHighThresholdPercent, &out.ImageGCHighThresholdPercent
		*out = new(int32)
		**out = **in
	}
	if in.ImageGCLowThresholdPercent != nil {
		in, out := &in.ImageGCLowThresholdPercent, &out.ImageGCLowThresholdPercent
		*out = new(int32)
		**out = **in
	}
	out.VolumeStatsAggPeriod = in.VolumeStatsAggPeriod
	if in.CgroupsPerQOS != nil {
		in, out := &in.CgroupsPerQOS, &out.CgroupsPerQOS
		*out = new(bool)
		**out = **in
	}
	if in.CPUManagerPolicyOptions != nil {
		in, out := &in.CPUManagerPolicyOptions, &out.CPUManagerPolicyOptions
		*out = make(map[string]string, len(*in))
		for key, val := range *in {
			(*out)[key] = val
		}
	}
	out.CPUManagerReconcilePeriod = in.CPUManagerReconcilePeriod
	if in.QOSReserved != nil {
		in, out := &in.QOSReserved, &out.QOSReserved
		*out = make(map[string]string, len(*in))
		for key, val := range *in {
			(*out)[key] = val
		}
	}
	out.RuntimeRequestTimeout = in.RuntimeRequestTimeout
	if in.PodPidsLimit != nil {
		in, out := &in.PodPidsLimit, &out.PodPidsLimit
		*out = new(int64)
		**out = **in
	}
	if in.ResolverConfig != nil {
		in, out := &in.ResolverConfig, &out.ResolverConfig
		*out = new(string)
		**out = **in
	}
	if in.CPUCFSQuota != nil {
		in, out := &in.CPUCFSQuota, &out.CPUCFSQuota
		*out = new(bool)
		**out = **in
	}
	if in.CPUCFSQuotaPeriod != nil {
		in, out := &in.CPUCFSQuotaPeriod, &out.CPUCFSQuotaPeriod
		*out = new(v1.Duration)
		**out = **in
	}
	if in.NodeStatusMaxImages != nil {
		in, out := &in.NodeStatusMaxImages, &out.NodeStatusMaxImages
		*out = new(int32)
		**out = **in
	}
	if in.KubeAPIQPS != nil {
		in, out := &in.KubeAPIQPS, &out.KubeAPIQPS
		*out = new(int32)
		**out = **in
	}
	if in.SerializeImagePulls != nil {
		in, out := &in.SerializeImagePulls, &out.SerializeImagePulls
		*out = new(bool)
		**out = **in
	}
	if in.EvictionHard != nil {
		in, out := &in.EvictionHard, &out.EvictionHard
		*out = make(map[string]string, len(*in))
		for key, val := range *in {
			(*out)[key] = val
		}
	}
	if in.EvictionSoft != nil {
		in, out := &in.EvictionSoft, &out.EvictionSoft
		*out = make(map[string]string, len(*in))
		for key, val := range *in {
			(*out)[key] = val
		}
	}
	if in.EvictionSoftGracePeriod != nil {
		in, out := &in.EvictionSoftGracePeriod, &out.EvictionSoftGracePeriod
		*out = make(map[string]string, len(*in))
		for key, val := range *in {
			(*out)[key] = val
		}
	}
	out.EvictionPressureTransitionPeriod = in.EvictionPressureTransitionPeriod
	if in.EvictionMinimumReclaim != nil {
		in, out := &in.EvictionMinimumReclaim, &out.EvictionMinimumReclaim
		*out = make(map[string]string, len(*in))
		for key, val := range *in {
			(*out)[key] = val
		}
	}
	if in.EnableControllerAttachDetach != nil {
		in, out := &in.EnableControllerAttachDetach, &out.EnableControllerAttachDetach
		*out = new(bool)
		**out = **in
	}
	if in.MakeIPTablesUtilChains != nil {
		in, out := &in.MakeIPTablesUtilChains, &out.MakeIPTablesUtilChains
		*out = new(bool)
		**out = **in
	}
	if in.IPTablesMasqueradeBit != nil {
		in, out := &in.IPTablesMasqueradeBit, &out.IPTablesMasqueradeBit
		*out = new(int32)
		**out = **in
	}
	if in.IPTablesDropBit != nil {
		in, out := &in.IPTablesDropBit, &out.IPTablesDropBit
		*out = new(int32)
		**out = **in
	}
	if in.FeatureGates != nil {
		in, out := &in.FeatureGates, &out.FeatureGates
		*out = make(map[string]bool, len(*in))
		for key, val := range *in {
			(*out)[key] = val
		}
	}
	if in.FailSwapOn != nil {
		in, out := &in.FailSwapOn, &out.FailSwapOn
		*out = new(bool)
		**out = **in
	}
	out.MemorySwap = in.MemorySwap
	if in.ContainerLogMaxFiles != nil {
		in, out := &in.ContainerLogMaxFiles, &out.ContainerLogMaxFiles
		*out = new(int32)
		**out = **in
	}
	if in.SystemReserved != nil {
		in, out := &in.SystemReserved, &out.SystemReserved
		*out = make(map[string]string, len(*in))
		for key, val := range *in {
			(*out)[key] = val
		}
	}
	if in.KubeReserved != nil {
		in, out := &in.KubeReserved, &out.KubeReserved
		*out = make(map[string]string, len(*in))
		for key, val := range *in {
			(*out)[key] = val
		}
	}
	if in.EnforceNodeAllocatable != nil {
		in, out := &in.EnforceNodeAllocatable, &out.EnforceNodeAllocatable
		*out = make([]string, len(*in))
		copy(*out, *in)
	}
	if in.AllowedUnsafeSysctls != nil {
		in, out := &in.AllowedUnsafeSysctls, &out.AllowedUnsafeSysctls
		*out = make([]string, len(*in))
		copy(*out, *in)
	}
	in.Logging.DeepCopyInto(&out.Logging)
	if in.EnableSystemLogHandler != nil {
		in, out := &in.EnableSystemLogHandler, &out.EnableSystemLogHandler
		*out = new(bool)
		**out = **in
	}
	out.ShutdownGracePeriod = in.ShutdownGracePeriod
	out.ShutdownGracePeriodCriticalPods = in.ShutdownGracePeriodCriticalPods
	if in.ShutdownGracePeriodByPodPriority != nil {
		in, out := &in.ShutdownGracePeriodByPodPriority, &out.ShutdownGracePeriodByPodPriority
		*out = make([]ShutdownGracePeriodByPodPriority, len(*in))
		copy(*out, *in)
	}
	if in.ReservedMemory != nil {
		in, out := &in.ReservedMemory, &out.ReservedMemory
		*out = make([]MemoryReservation, len(*in))
		for i := range *in {
			(*in)[i].DeepCopyInto(&(*out)[i])
		}
	}
	if in.EnableProfilingHandler != nil {
		in, out := &in.EnableProfilingHandler, &out.EnableProfilingHandler
		*out = new(bool)
		**out = **in
	}
	if in.EnableDebugFlagsHandler != nil {
		in, out := &in.EnableDebugFlagsHandler, &out.EnableDebugFlagsHandler
		*out = new(bool)
		**out = **in
	}
	if in.SeccompDefault != nil {
		in, out := &in.SeccompDefault, &out.SeccompDefault
		*out = new(bool)
		**out = **in
	}
	if in.MemoryThrottlingFactor != nil {
		in, out := &in.MemoryThrottlingFactor, &out.MemoryThrottlingFactor
		*out = new(float64)
		**out = **in
	}
	if in.RegisterWithTaints != nil {
		in, out := &in.RegisterWithTaints, &out.RegisterWithTaints
		*out = make([]corev1.Taint, len(*in))
		for i := range *in {
			(*in)[i].DeepCopyInto(&(*out)[i])
		}
	}
	if in.RegisterNode != nil {
		in, out := &in.RegisterNode, &out.RegisterNode
		*out = new(bool)
		**out = **in
	}
<<<<<<< HEAD
=======
	if in.Tracing != nil {
		in, out := &in.Tracing, &out.Tracing
		*out = new(apiv1.TracingConfiguration)
		(*in).DeepCopyInto(*out)
	}
	if in.LocalStorageCapacityIsolation != nil {
		in, out := &in.LocalStorageCapacityIsolation, &out.LocalStorageCapacityIsolation
		*out = new(bool)
		**out = **in
	}
>>>>>>> e8d3e9b1
	return
}

// DeepCopy is an autogenerated deepcopy function, copying the receiver, creating a new KubeletConfiguration.
func (in *KubeletConfiguration) DeepCopy() *KubeletConfiguration {
	if in == nil {
		return nil
	}
	out := new(KubeletConfiguration)
	in.DeepCopyInto(out)
	return out
}

// DeepCopyObject is an autogenerated deepcopy function, copying the receiver, creating a new runtime.Object.
func (in *KubeletConfiguration) DeepCopyObject() runtime.Object {
	if c := in.DeepCopy(); c != nil {
		return c
	}
	return nil
}

// DeepCopyInto is an autogenerated deepcopy function, copying the receiver, writing into out. in must be non-nil.
func (in *KubeletWebhookAuthentication) DeepCopyInto(out *KubeletWebhookAuthentication) {
	*out = *in
	if in.Enabled != nil {
		in, out := &in.Enabled, &out.Enabled
		*out = new(bool)
		**out = **in
	}
	out.CacheTTL = in.CacheTTL
	return
}

// DeepCopy is an autogenerated deepcopy function, copying the receiver, creating a new KubeletWebhookAuthentication.
func (in *KubeletWebhookAuthentication) DeepCopy() *KubeletWebhookAuthentication {
	if in == nil {
		return nil
	}
	out := new(KubeletWebhookAuthentication)
	in.DeepCopyInto(out)
	return out
}

// DeepCopyInto is an autogenerated deepcopy function, copying the receiver, writing into out. in must be non-nil.
func (in *KubeletWebhookAuthorization) DeepCopyInto(out *KubeletWebhookAuthorization) {
	*out = *in
	out.CacheAuthorizedTTL = in.CacheAuthorizedTTL
	out.CacheUnauthorizedTTL = in.CacheUnauthorizedTTL
	return
}

// DeepCopy is an autogenerated deepcopy function, copying the receiver, creating a new KubeletWebhookAuthorization.
func (in *KubeletWebhookAuthorization) DeepCopy() *KubeletWebhookAuthorization {
	if in == nil {
		return nil
	}
	out := new(KubeletWebhookAuthorization)
	in.DeepCopyInto(out)
	return out
}

// DeepCopyInto is an autogenerated deepcopy function, copying the receiver, writing into out. in must be non-nil.
func (in *KubeletX509Authentication) DeepCopyInto(out *KubeletX509Authentication) {
	*out = *in
	return
}

// DeepCopy is an autogenerated deepcopy function, copying the receiver, creating a new KubeletX509Authentication.
func (in *KubeletX509Authentication) DeepCopy() *KubeletX509Authentication {
	if in == nil {
		return nil
	}
	out := new(KubeletX509Authentication)
	in.DeepCopyInto(out)
	return out
}

// DeepCopyInto is an autogenerated deepcopy function, copying the receiver, writing into out. in must be non-nil.
func (in *MemoryReservation) DeepCopyInto(out *MemoryReservation) {
	*out = *in
	if in.Limits != nil {
		in, out := &in.Limits, &out.Limits
		*out = make(corev1.ResourceList, len(*in))
		for key, val := range *in {
			(*out)[key] = val.DeepCopy()
		}
	}
	return
}

// DeepCopy is an autogenerated deepcopy function, copying the receiver, creating a new MemoryReservation.
func (in *MemoryReservation) DeepCopy() *MemoryReservation {
	if in == nil {
		return nil
	}
	out := new(MemoryReservation)
	in.DeepCopyInto(out)
	return out
}

// DeepCopyInto is an autogenerated deepcopy function, copying the receiver, writing into out. in must be non-nil.
func (in *MemorySwapConfiguration) DeepCopyInto(out *MemorySwapConfiguration) {
	*out = *in
	return
}

// DeepCopy is an autogenerated deepcopy function, copying the receiver, creating a new MemorySwapConfiguration.
func (in *MemorySwapConfiguration) DeepCopy() *MemorySwapConfiguration {
	if in == nil {
		return nil
	}
	out := new(MemorySwapConfiguration)
	in.DeepCopyInto(out)
	return out
}

// DeepCopyInto is an autogenerated deepcopy function, copying the receiver, writing into out. in must be non-nil.
func (in *SerializedNodeConfigSource) DeepCopyInto(out *SerializedNodeConfigSource) {
	*out = *in
	out.TypeMeta = in.TypeMeta
	in.Source.DeepCopyInto(&out.Source)
	return
}

// DeepCopy is an autogenerated deepcopy function, copying the receiver, creating a new SerializedNodeConfigSource.
func (in *SerializedNodeConfigSource) DeepCopy() *SerializedNodeConfigSource {
	if in == nil {
		return nil
	}
	out := new(SerializedNodeConfigSource)
	in.DeepCopyInto(out)
	return out
}

// DeepCopyObject is an autogenerated deepcopy function, copying the receiver, creating a new runtime.Object.
func (in *SerializedNodeConfigSource) DeepCopyObject() runtime.Object {
	if c := in.DeepCopy(); c != nil {
		return c
	}
	return nil
}

// DeepCopyInto is an autogenerated deepcopy function, copying the receiver, writing into out. in must be non-nil.
func (in *ShutdownGracePeriodByPodPriority) DeepCopyInto(out *ShutdownGracePeriodByPodPriority) {
	*out = *in
	return
}

// DeepCopy is an autogenerated deepcopy function, copying the receiver, creating a new ShutdownGracePeriodByPodPriority.
func (in *ShutdownGracePeriodByPodPriority) DeepCopy() *ShutdownGracePeriodByPodPriority {
	if in == nil {
		return nil
	}
	out := new(ShutdownGracePeriodByPodPriority)
	in.DeepCopyInto(out)
	return out
}<|MERGE_RESOLUTION|>--- conflicted
+++ resolved
@@ -447,8 +447,6 @@
 		*out = new(bool)
 		**out = **in
 	}
-<<<<<<< HEAD
-=======
 	if in.Tracing != nil {
 		in, out := &in.Tracing, &out.Tracing
 		*out = new(apiv1.TracingConfiguration)
@@ -459,7 +457,6 @@
 		*out = new(bool)
 		**out = **in
 	}
->>>>>>> e8d3e9b1
 	return
 }
 

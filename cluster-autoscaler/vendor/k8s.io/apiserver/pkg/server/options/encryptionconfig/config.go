/*
Copyright 2017 The Kubernetes Authors.

Licensed under the Apache License, Version 2.0 (the "License");
you may not use this file except in compliance with the License.
You may obtain a copy of the License at

    http://www.apache.org/licenses/LICENSE-2.0

Unless required by applicable law or agreed to in writing, software
distributed under the License is distributed on an "AS IS" BASIS,
WITHOUT WARRANTIES OR CONDITIONS OF ANY KIND, either express or implied.
See the License for the specific language governing permissions and
limitations under the License.
*/

package encryptionconfig

import (
	"context"
	"crypto/aes"
	"crypto/cipher"
	"encoding/base64"
	"errors"
	"fmt"
	"io"
	"io/ioutil"
	"net/http"
	"os"
	"sync"
	"time"

	"k8s.io/apimachinery/pkg/runtime"
	"k8s.io/apimachinery/pkg/runtime/schema"
	"k8s.io/apimachinery/pkg/runtime/serializer"
	utilerrors "k8s.io/apimachinery/pkg/util/errors"
	apiserverconfig "k8s.io/apiserver/pkg/apis/config"
	apiserverconfigv1 "k8s.io/apiserver/pkg/apis/config/v1"
	"k8s.io/apiserver/pkg/apis/config/validation"
	"k8s.io/apiserver/pkg/features"
	"k8s.io/apiserver/pkg/server/healthz"
	"k8s.io/apiserver/pkg/storage/value"
	aestransformer "k8s.io/apiserver/pkg/storage/value/encrypt/aes"
	"k8s.io/apiserver/pkg/storage/value/encrypt/envelope"
	envelopekmsv2 "k8s.io/apiserver/pkg/storage/value/encrypt/envelope/kmsv2"
	"k8s.io/apiserver/pkg/storage/value/encrypt/identity"
	"k8s.io/apiserver/pkg/storage/value/encrypt/secretbox"
	utilfeature "k8s.io/apiserver/pkg/util/feature"
)

const (
	aesCBCTransformerPrefixV1    = "k8s:enc:aescbc:v1:"
	aesGCMTransformerPrefixV1    = "k8s:enc:aesgcm:v1:"
	secretboxTransformerPrefixV1 = "k8s:enc:secretbox:v1:"
	kmsTransformerPrefixV1       = "k8s:enc:kms:v1:"
	kmsTransformerPrefixV2       = "k8s:enc:kms:v2:"
	kmsPluginHealthzNegativeTTL  = 3 * time.Second
	kmsPluginHealthzPositiveTTL  = 20 * time.Second
	kmsAPIVersionV1              = "v1"
	kmsAPIVersionV2              = "v2"
)

type kmsPluginHealthzResponse struct {
	err      error
	received time.Time
}

type kmsPluginProbe struct {
	name string
	ttl  time.Duration
	envelope.Service
	lastResponse *kmsPluginHealthzResponse
	l            *sync.Mutex
}

type kmsv2PluginProbe struct {
	name string
	ttl  time.Duration
	envelopekmsv2.Service
	lastResponse *kmsPluginHealthzResponse
	l            *sync.Mutex
}

func (h *kmsPluginProbe) toHealthzCheck(idx int) healthz.HealthChecker {
	return healthz.NamedCheck(fmt.Sprintf("kms-provider-%d", idx), func(r *http.Request) error {
		return h.Check()
	})
}

func (p *kmsv2PluginProbe) toHealthzCheck(idx int) healthz.HealthChecker {
	return healthz.NamedCheck(fmt.Sprintf("kms-provider-%d", idx), func(r *http.Request) error {
		return p.Check()
	})
}

// GetKMSPluginHealthzCheckers extracts KMSPluginProbes from the EncryptionConfig.
func GetKMSPluginHealthzCheckers(filepath string) ([]healthz.HealthChecker, error) {
	f, err := os.Open(filepath)
	if err != nil {
		return nil, fmt.Errorf("error opening encryption provider configuration file %q: %v", filepath, err)
	}
	defer f.Close()

	var result []healthz.HealthChecker
	probes, err := getKMSPluginProbes(f)
	if err != nil {
		return nil, err
	}
	for i, p := range probes {
		probe := p
		switch t := probe.(type) {
		case *kmsPluginProbe:
			result = append(result, t.toHealthzCheck(i))
		case *kmsv2PluginProbe:
			result = append(result, t.toHealthzCheck(i))
		default:
			return nil, fmt.Errorf("unsupported KMS plugin type: %T", t)
		}
	}

	return result, nil
}

func getKMSPluginProbes(reader io.Reader) ([]interface{}, error) {
	var result []interface{}

	configFileContents, err := ioutil.ReadAll(reader)
	if err != nil {
		return nil, fmt.Errorf("could not read content of encryption provider configuration: %v", err)
	}

	config, err := loadConfig(configFileContents)
	if err != nil {
<<<<<<< HEAD
		return result, fmt.Errorf("error while parsing encryption provider configuration: %v", err)
=======
		return nil, fmt.Errorf("error while parsing encryption provider configuration: %v", err)
>>>>>>> e8d3e9b1
	}

	for _, r := range config.Resources {
		for _, p := range r.Providers {
			if p.KMS != nil {
				switch p.KMS.APIVersion {
				case kmsAPIVersionV1:
					s, err := envelope.NewGRPCService(p.KMS.Endpoint, p.KMS.Timeout.Duration)
					if err != nil {
						return nil, fmt.Errorf("could not configure KMSv1-Plugin's probe %q, error: %v", p.KMS.Name, err)
					}

					result = append(result, &kmsPluginProbe{
						name:         p.KMS.Name,
						ttl:          kmsPluginHealthzNegativeTTL,
						Service:      s,
						l:            &sync.Mutex{},
						lastResponse: &kmsPluginHealthzResponse{},
					})

				case kmsAPIVersionV2:
					if !utilfeature.DefaultFeatureGate.Enabled(features.KMSv2) {
						return nil, fmt.Errorf("could not configure KMSv2-Plugin's probe %q, KMSv2 feature is not enabled", p.KMS.Name)
					}

					s, err := envelopekmsv2.NewGRPCService(p.KMS.Endpoint, p.KMS.Timeout.Duration)
					if err != nil {
						return nil, fmt.Errorf("could not configure KMSv2-Plugin's probe %q, error: %v", p.KMS.Name, err)
					}

					result = append(result, &kmsv2PluginProbe{
						name:         p.KMS.Name,
						ttl:          kmsPluginHealthzNegativeTTL,
						Service:      s,
						l:            &sync.Mutex{},
						lastResponse: &kmsPluginHealthzResponse{},
					})

				default:
					return nil, fmt.Errorf("could not configure KMS Plugin's probe %q, unsupported KMS API version %q", p.KMS.Name, p.KMS.APIVersion)
				}
			}
		}
	}

	return result, nil
}

// Check encrypts and decrypts test data against KMS-Plugin's gRPC endpoint.
func (h *kmsPluginProbe) Check() error {
	h.l.Lock()
	defer h.l.Unlock()

	if (time.Since(h.lastResponse.received)) < h.ttl {
		return h.lastResponse.err
	}

	p, err := h.Service.Encrypt([]byte("ping"))
	if err != nil {
		h.lastResponse = &kmsPluginHealthzResponse{err: err, received: time.Now()}
		h.ttl = kmsPluginHealthzNegativeTTL
		return fmt.Errorf("failed to perform encrypt section of the healthz check for KMS Provider %s, error: %v", h.name, err)
	}

	if _, err := h.Service.Decrypt(p); err != nil {
		h.lastResponse = &kmsPluginHealthzResponse{err: err, received: time.Now()}
		h.ttl = kmsPluginHealthzNegativeTTL
		return fmt.Errorf("failed to perform decrypt section of the healthz check for KMS Provider %s, error: %v", h.name, err)
	}

	h.lastResponse = &kmsPluginHealthzResponse{err: nil, received: time.Now()}
	h.ttl = kmsPluginHealthzPositiveTTL
	return nil
}

// Check gets the healthz status of the KMSv2-Plugin using the Status() method.
func (h *kmsv2PluginProbe) Check() error {
	h.l.Lock()
	defer h.l.Unlock()

	if (time.Since(h.lastResponse.received)) < h.ttl {
		return h.lastResponse.err
	}

	ctx := context.Background()
	p, err := h.Service.Status(ctx)
	if err != nil {
		h.lastResponse = &kmsPluginHealthzResponse{err: err, received: time.Now()}
		h.ttl = kmsPluginHealthzNegativeTTL
		return fmt.Errorf("failed to perform status section of the healthz check for KMS Provider %s, error: %v", h.name, err)
	}

	if err := isKMSv2ProviderHealthy(h.name, p); err != nil {
		h.lastResponse = &kmsPluginHealthzResponse{err: err, received: time.Now()}
		h.ttl = kmsPluginHealthzNegativeTTL
		return err
	}

	h.lastResponse = &kmsPluginHealthzResponse{err: nil, received: time.Now()}
	h.ttl = kmsPluginHealthzPositiveTTL
	return nil
}

// isKMSv2ProviderHealthy checks if the KMSv2-Plugin is healthy.
func isKMSv2ProviderHealthy(name string, response *envelopekmsv2.StatusResponse) error {
	var errs []error
	if response.Healthz != "ok" {
		errs = append(errs, fmt.Errorf("got unexpected healthz status: %s", response.Healthz))
	}
	if response.Version != envelopekmsv2.KMSAPIVersion {
		errs = append(errs, fmt.Errorf("expected KMSv2 API version %s, got %s", envelopekmsv2.KMSAPIVersion, response.Version))
	}
	if len(response.KeyID) == 0 {
		errs = append(errs, fmt.Errorf("expected KMSv2 KeyID to be set, got %s", response.KeyID))
	}

	if err := utilerrors.Reduce(utilerrors.NewAggregate(errs)); err != nil {
		return fmt.Errorf("kmsv2 Provider %s is not healthy, error: %v", name, err)
	}
	return nil
}

// GetTransformerOverrides returns the transformer overrides by reading and parsing the encryption provider configuration file
func GetTransformerOverrides(filepath string) (map[schema.GroupResource]value.Transformer, error) {
	f, err := os.Open(filepath)
	if err != nil {
		return nil, fmt.Errorf("error opening encryption provider configuration file %q: %v", filepath, err)
	}
	defer f.Close()

	result, err := parseEncryptionConfiguration(f)
	if err != nil {
		return nil, fmt.Errorf("error while parsing encryption provider configuration file %q: %v", filepath, err)
	}
	return result, nil
}

func parseEncryptionConfiguration(f io.Reader) (map[schema.GroupResource]value.Transformer, error) {
	configFileContents, err := ioutil.ReadAll(f)
	if err != nil {
		return nil, fmt.Errorf("could not read contents: %v", err)
	}

	config, err := loadConfig(configFileContents)
	if err != nil {
		return nil, fmt.Errorf("error while parsing file: %v", err)
	}

	resourceToPrefixTransformer := map[schema.GroupResource][]value.PrefixTransformer{}

	// For each entry in the configuration
	for _, resourceConfig := range config.Resources {
		transformers, err := prefixTransformers(&resourceConfig)
		if err != nil {
			return nil, err
		}

		// For each resource, create a list of providers to use
		for _, resource := range resourceConfig.Resources {
			gr := schema.ParseGroupResource(resource)
			resourceToPrefixTransformer[gr] = append(
				resourceToPrefixTransformer[gr], transformers...)
		}
	}

	result := map[schema.GroupResource]value.Transformer{}
	for gr, transList := range resourceToPrefixTransformer {
		result[gr] = value.NewMutableTransformer(value.NewPrefixTransformers(fmt.Errorf("no matching prefix found"), transList...))
	}
	return result, nil

}

func loadConfig(data []byte) (*apiserverconfig.EncryptionConfiguration, error) {
	scheme := runtime.NewScheme()
	codecs := serializer.NewCodecFactory(scheme)
	apiserverconfig.AddToScheme(scheme)
	apiserverconfigv1.AddToScheme(scheme)

	configObj, gvk, err := codecs.UniversalDecoder().Decode(data, nil, nil)
	if err != nil {
		return nil, err
	}
	config, ok := configObj.(*apiserverconfig.EncryptionConfiguration)
	if !ok {
		return nil, fmt.Errorf("got unexpected config type: %v", gvk)
	}

	return config, validation.ValidateEncryptionConfiguration(config).ToAggregate()
}

var (
	// The factory to create kms service. This is to make writing test easier.
	envelopeServiceFactory = envelope.NewGRPCService

	// The factory to create kmsv2 service.
	envelopeKMSv2ServiceFactory = envelopekmsv2.NewGRPCService
)

func prefixTransformers(config *apiserverconfig.ResourceConfiguration) ([]value.PrefixTransformer, error) {
	var result []value.PrefixTransformer
	for _, provider := range config.Providers {
		var (
			transformer value.PrefixTransformer
			err         error
		)

		switch {
		case provider.AESGCM != nil:
			transformer, err = aesPrefixTransformer(provider.AESGCM, aestransformer.NewGCMTransformer, aesGCMTransformerPrefixV1)
		case provider.AESCBC != nil:
			transformer, err = aesPrefixTransformer(provider.AESCBC, aestransformer.NewCBCTransformer, aesCBCTransformerPrefixV1)
		case provider.Secretbox != nil:
			transformer, err = secretboxPrefixTransformer(provider.Secretbox)
		case provider.KMS != nil:
			switch provider.KMS.APIVersion {
			case kmsAPIVersionV1:
				var envelopeService envelope.Service
				if envelopeService, err = envelopeServiceFactory(provider.KMS.Endpoint, provider.KMS.Timeout.Duration); err != nil {
					return nil, fmt.Errorf("could not configure KMS plugin %q, error: %v", provider.KMS.Name, err)
				}
				transformer, err = envelopePrefixTransformer(provider.KMS, envelopeService, kmsTransformerPrefixV1)
			case kmsAPIVersionV2:
				if !utilfeature.DefaultFeatureGate.Enabled(features.KMSv2) {
					return nil, fmt.Errorf("could not configure KMSv2 plugin %q, KMSv2 feature is not enabled", provider.KMS.Name)
				}

				var envelopeService envelopekmsv2.Service
				if envelopeService, err = envelopeKMSv2ServiceFactory(provider.KMS.Endpoint, provider.KMS.Timeout.Duration); err != nil {
					return nil, fmt.Errorf("could not configure KMSv2 plugin %q, error: %v", provider.KMS.Name, err)
				}
				transformer, err = envelopekmsv2PrefixTransformer(provider.KMS, envelopeService, kmsTransformerPrefixV2)
			default:
				return nil, fmt.Errorf("could not configure KMS plugin %q, unsupported KMS API version %q", provider.KMS.Name, provider.KMS.APIVersion)
			}
		case provider.Identity != nil:
			transformer = value.PrefixTransformer{
				Transformer: identity.NewEncryptCheckTransformer(),
				Prefix:      []byte{},
			}
		default:
			return nil, errors.New("provider does not contain any of the expected providers: KMS, AESGCM, AESCBC, Secretbox, Identity")
		}

		if err != nil {
			return result, err
		}
		result = append(result, transformer)
	}
	return result, nil
}

type blockTransformerFunc func(cipher.Block) value.Transformer

func aesPrefixTransformer(config *apiserverconfig.AESConfiguration, fn blockTransformerFunc, prefix string) (value.PrefixTransformer, error) {
	var result value.PrefixTransformer

	if len(config.Keys) == 0 {
		return result, fmt.Errorf("aes provider has no valid keys")
	}
	for _, key := range config.Keys {
		if key.Name == "" {
			return result, fmt.Errorf("key with invalid name provided")
		}
		if key.Secret == "" {
			return result, fmt.Errorf("key %v has no provided secret", key.Name)
		}
	}

	keyTransformers := []value.PrefixTransformer{}

	for _, keyData := range config.Keys {
		key, err := base64.StdEncoding.DecodeString(keyData.Secret)
		if err != nil {
			return result, fmt.Errorf("could not obtain secret for named key %s: %s", keyData.Name, err)
		}
		block, err := aes.NewCipher(key)
		if err != nil {
			return result, fmt.Errorf("error while creating cipher for named key %s: %s", keyData.Name, err)
		}

		// Create a new PrefixTransformer for this key
		keyTransformers = append(keyTransformers,
			value.PrefixTransformer{
				Transformer: fn(block),
				Prefix:      []byte(keyData.Name + ":"),
			})
	}

	// Create a prefixTransformer which can choose between these keys
	keyTransformer := value.NewPrefixTransformers(
		fmt.Errorf("no matching key was found for the provided AES transformer"), keyTransformers...)

	// Create a PrefixTransformer which shall later be put in a list with other providers
	result = value.PrefixTransformer{
		Transformer: keyTransformer,
		Prefix:      []byte(prefix),
	}
	return result, nil
}

func secretboxPrefixTransformer(config *apiserverconfig.SecretboxConfiguration) (value.PrefixTransformer, error) {
	var result value.PrefixTransformer

	if len(config.Keys) == 0 {
		return result, fmt.Errorf("secretbox provider has no valid keys")
	}
	for _, key := range config.Keys {
		if key.Name == "" {
			return result, fmt.Errorf("key with invalid name provided")
		}
		if key.Secret == "" {
			return result, fmt.Errorf("key %v has no provided secret", key.Name)
		}
	}

	keyTransformers := []value.PrefixTransformer{}

	for _, keyData := range config.Keys {
		key, err := base64.StdEncoding.DecodeString(keyData.Secret)
		if err != nil {
			return result, fmt.Errorf("could not obtain secret for named key %s: %s", keyData.Name, err)
		}

		if len(key) != 32 {
			return result, fmt.Errorf("expected key size 32 for secretbox provider, got %v", len(key))
		}

		keyArray := [32]byte{}
		copy(keyArray[:], key)

		// Create a new PrefixTransformer for this key
		keyTransformers = append(keyTransformers,
			value.PrefixTransformer{
				Transformer: secretbox.NewSecretboxTransformer(keyArray),
				Prefix:      []byte(keyData.Name + ":"),
			})
	}

	// Create a prefixTransformer which can choose between these keys
	keyTransformer := value.NewPrefixTransformers(
		fmt.Errorf("no matching key was found for the provided Secretbox transformer"), keyTransformers...)

	// Create a PrefixTransformer which shall later be put in a list with other providers
	result = value.PrefixTransformer{
		Transformer: keyTransformer,
		Prefix:      []byte(secretboxTransformerPrefixV1),
	}
	return result, nil
}

func envelopePrefixTransformer(config *apiserverconfig.KMSConfiguration, envelopeService envelope.Service, prefix string) (value.PrefixTransformer, error) {
	baseTransformerFunc := func(block cipher.Block) value.Transformer {
		// v1.24: write using AES-CBC only but support reads via AES-CBC and AES-GCM (so we can move to AES-GCM)
<<<<<<< HEAD
		// TODO(aramase): swap this ordering in v1.25
		return unionTransformers{aestransformer.NewCBCTransformer(block), aestransformer.NewGCMTransformer(block)}
=======
		// v1.25: write using AES-GCM only but support reads via AES-GCM and fallback to AES-CBC for backwards compatibility
		// TODO(aramase): Post v1.25: We cannot drop CBC read support until we automate storage migration.
		// We could have a release note that hard requires users to perform storage migration.
		return unionTransformers{aestransformer.NewGCMTransformer(block), aestransformer.NewCBCTransformer(block)}
>>>>>>> e8d3e9b1
	}

	envelopeTransformer, err := envelope.NewEnvelopeTransformer(envelopeService, int(*config.CacheSize), baseTransformerFunc)
	if err != nil {
		return value.PrefixTransformer{}, err
	}
	return value.PrefixTransformer{
		Transformer: envelopeTransformer,
		Prefix:      []byte(prefix + config.Name + ":"),
	}, nil
}

<<<<<<< HEAD
=======
func envelopekmsv2PrefixTransformer(config *apiserverconfig.KMSConfiguration, envelopeService envelopekmsv2.Service, prefix string) (value.PrefixTransformer, error) {
	// using AES-GCM by default for encrypting data with KMSv2
	envelopeTransformer, err := envelopekmsv2.NewEnvelopeTransformer(envelopeService, int(*config.CacheSize), aestransformer.NewGCMTransformer)
	if err != nil {
		return value.PrefixTransformer{}, err
	}
	return value.PrefixTransformer{
		Transformer: envelopeTransformer,
		Prefix:      []byte(prefix + config.Name + ":"),
	}, nil
}

>>>>>>> e8d3e9b1
type unionTransformers []value.Transformer

func (u unionTransformers) TransformFromStorage(ctx context.Context, data []byte, dataCtx value.Context) (out []byte, stale bool, err error) {
	var errs []error
	for i, transformer := range u {
		result, stale, err := transformer.TransformFromStorage(ctx, data, dataCtx)
		if err != nil {
			errs = append(errs, err)
			continue
		}
		// when i != 0, we have transformed the data from storage using the new transformer,
		// we want to issue a write to etcd even if the contents of the data haven't changed
		return result, stale || i != 0, nil
	}
	if err := utilerrors.Reduce(utilerrors.NewAggregate(errs)); err != nil {
		return nil, false, err
	}
	return nil, false, fmt.Errorf("unionTransformers: unable to transform from storage")
}

func (u unionTransformers) TransformToStorage(ctx context.Context, data []byte, dataCtx value.Context) (out []byte, err error) {
	return u[0].TransformToStorage(ctx, data, dataCtx)
}<|MERGE_RESOLUTION|>--- conflicted
+++ resolved
@@ -131,11 +131,7 @@
 
 	config, err := loadConfig(configFileContents)
 	if err != nil {
-<<<<<<< HEAD
-		return result, fmt.Errorf("error while parsing encryption provider configuration: %v", err)
-=======
 		return nil, fmt.Errorf("error while parsing encryption provider configuration: %v", err)
->>>>>>> e8d3e9b1
 	}
 
 	for _, r := range config.Resources {
@@ -490,15 +486,10 @@
 func envelopePrefixTransformer(config *apiserverconfig.KMSConfiguration, envelopeService envelope.Service, prefix string) (value.PrefixTransformer, error) {
 	baseTransformerFunc := func(block cipher.Block) value.Transformer {
 		// v1.24: write using AES-CBC only but support reads via AES-CBC and AES-GCM (so we can move to AES-GCM)
-<<<<<<< HEAD
-		// TODO(aramase): swap this ordering in v1.25
-		return unionTransformers{aestransformer.NewCBCTransformer(block), aestransformer.NewGCMTransformer(block)}
-=======
 		// v1.25: write using AES-GCM only but support reads via AES-GCM and fallback to AES-CBC for backwards compatibility
 		// TODO(aramase): Post v1.25: We cannot drop CBC read support until we automate storage migration.
 		// We could have a release note that hard requires users to perform storage migration.
 		return unionTransformers{aestransformer.NewGCMTransformer(block), aestransformer.NewCBCTransformer(block)}
->>>>>>> e8d3e9b1
 	}
 
 	envelopeTransformer, err := envelope.NewEnvelopeTransformer(envelopeService, int(*config.CacheSize), baseTransformerFunc)
@@ -511,8 +502,6 @@
 	}, nil
 }
 
-<<<<<<< HEAD
-=======
 func envelopekmsv2PrefixTransformer(config *apiserverconfig.KMSConfiguration, envelopeService envelopekmsv2.Service, prefix string) (value.PrefixTransformer, error) {
 	// using AES-GCM by default for encrypting data with KMSv2
 	envelopeTransformer, err := envelopekmsv2.NewEnvelopeTransformer(envelopeService, int(*config.CacheSize), aestransformer.NewGCMTransformer)
@@ -525,7 +514,6 @@
 	}, nil
 }
 
->>>>>>> e8d3e9b1
 type unionTransformers []value.Transformer
 
 func (u unionTransformers) TransformFromStorage(ctx context.Context, data []byte, dataCtx value.Context) (out []byte, stale bool, err error) {

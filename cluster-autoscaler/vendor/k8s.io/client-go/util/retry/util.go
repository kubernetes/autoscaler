/*
Copyright 2016 The Kubernetes Authors.

Licensed under the Apache License, Version 2.0 (the "License");
you may not use this file except in compliance with the License.
You may obtain a copy of the License at

    http://www.apache.org/licenses/LICENSE-2.0

Unless required by applicable law or agreed to in writing, software
distributed under the License is distributed on an "AS IS" BASIS,
WITHOUT WARRANTIES OR CONDITIONS OF ANY KIND, either express or implied.
See the License for the specific language governing permissions and
limitations under the License.
*/

package retry

import (
	"time"

	"k8s.io/apimachinery/pkg/api/errors"
	"k8s.io/apimachinery/pkg/util/wait"
)

// DefaultRetry is the recommended retry for a conflict where multiple clients
// are making changes to the same resource.
var DefaultRetry = wait.Backoff{
	Steps:    5,
	Duration: 10 * time.Millisecond,
	Factor:   1.0,
	Jitter:   0.1,
}

// DefaultBackoff is the recommended backoff for a conflict where a client
// may be attempting to make an unrelated modification to a resource under
// active management by one or more controllers.
var DefaultBackoff = wait.Backoff{
	Steps:    4,
	Duration: 10 * time.Millisecond,
	Factor:   5.0,
	Jitter:   0.1,
}

// OnError allows the caller to retry fn in case the error returned by fn is retriable
// according to the provided function. backoff defines the maximum retries and the wait
// interval between two retries.
func OnError(backoff wait.Backoff, retriable func(error) bool, fn func() error) error {
	var lastErr error
	err := wait.ExponentialBackoff(backoff, func() (bool, error) {
		err := fn()
		switch {
		case err == nil:
			return true, nil
		case retriable(err):
			lastErr = err
			return false, nil
		default:
			return false, err
		}
	})
	if err == wait.ErrWaitTimeout {
		err = lastErr
	}
	return err
}

// RetryOnConflict is used to make an update to a resource when you have to worry about
// conflicts caused by other code making unrelated updates to the resource at the same
// time. fn should fetch the resource to be modified, make appropriate changes to it, try
// to update it, and return (unmodified) the error from the update function. On a
// successful update, RetryOnConflict will return nil. If the update function returns a
// "Conflict" error, RetryOnConflict will wait some amount of time as described by
// backoff, and then try again. On a non-"Conflict" error, or if it retries too many times
// and gives up, RetryOnConflict will return an error to the caller.
//
<<<<<<< HEAD
//     err := retry.RetryOnConflict(retry.DefaultRetry, func() error {
//         // Fetch the resource here; you need to refetch it on every try, since
//         // if you got a conflict on the last update attempt then you need to get
//         // the current version before making your own changes.
//         pod, err := c.Pods("mynamespace").Get(name, metav1.GetOptions{})
//         if err != nil {
//             return err
//         }
=======
//	err := retry.RetryOnConflict(retry.DefaultRetry, func() error {
//	    // Fetch the resource here; you need to refetch it on every try, since
//	    // if you got a conflict on the last update attempt then you need to get
//	    // the current version before making your own changes.
//	    pod, err := c.Pods("mynamespace").Get(name, metav1.GetOptions{})
//	    if err != nil {
//	        return err
//	    }
>>>>>>> e8d3e9b1
//
//	    // Make whatever updates to the resource are needed
//	    pod.Status.Phase = v1.PodFailed
//
//	    // Try to update
//	    _, err = c.Pods("mynamespace").UpdateStatus(pod)
//	    // You have to return err itself here (not wrapped inside another error)
//	    // so that RetryOnConflict can identify it correctly.
//	    return err
//	})
//	if err != nil {
//	    // May be conflict if max retries were hit, or may be something unrelated
//	    // like permissions or a network error
//	    return err
//	}
//	...
//
// TODO: Make Backoff an interface?
func RetryOnConflict(backoff wait.Backoff, fn func() error) error {
	return OnError(backoff, errors.IsConflict, fn)
}<|MERGE_RESOLUTION|>--- conflicted
+++ resolved
@@ -74,16 +74,6 @@
 // backoff, and then try again. On a non-"Conflict" error, or if it retries too many times
 // and gives up, RetryOnConflict will return an error to the caller.
 //
-<<<<<<< HEAD
-//     err := retry.RetryOnConflict(retry.DefaultRetry, func() error {
-//         // Fetch the resource here; you need to refetch it on every try, since
-//         // if you got a conflict on the last update attempt then you need to get
-//         // the current version before making your own changes.
-//         pod, err := c.Pods("mynamespace").Get(name, metav1.GetOptions{})
-//         if err != nil {
-//             return err
-//         }
-=======
 //	err := retry.RetryOnConflict(retry.DefaultRetry, func() error {
 //	    // Fetch the resource here; you need to refetch it on every try, since
 //	    // if you got a conflict on the last update attempt then you need to get
@@ -92,7 +82,6 @@
 //	    if err != nil {
 //	        return err
 //	    }
->>>>>>> e8d3e9b1
 //
 //	    // Make whatever updates to the resource are needed
 //	    pod.Status.Phase = v1.PodFailed

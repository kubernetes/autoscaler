/*
Copyright 2017 The Kubernetes Authors.

Licensed under the Apache License, Version 2.0 (the "License");
you may not use this file except in compliance with the License.
You may obtain a copy of the License at

    http://www.apache.org/licenses/LICENSE-2.0

Unless required by applicable law or agreed to in writing, software
distributed under the License is distributed on an "AS IS" BASIS,
WITHOUT WARRANTIES OR CONDITIONS OF ANY KIND, either express or implied.
See the License for the specific language governing permissions and
limitations under the License.
*/

package csi

import (
	"context"
	"crypto/sha256"
	"errors"
	"fmt"
	"os"
	"path/filepath"
	"strings"
	"time"

<<<<<<< HEAD
	utilfeature "k8s.io/apiserver/pkg/util/feature"
	"k8s.io/klog/v2"

=======
>>>>>>> e8d3e9b1
	v1 "k8s.io/api/core/v1"
	storage "k8s.io/api/storage/v1"
	apierrors "k8s.io/apimachinery/pkg/api/errors"
	metav1 "k8s.io/apimachinery/pkg/apis/meta/v1"
	"k8s.io/apimachinery/pkg/types"
	"k8s.io/apimachinery/pkg/util/wait"
	"k8s.io/apimachinery/pkg/watch"
	utilfeature "k8s.io/apiserver/pkg/util/feature"
	"k8s.io/client-go/kubernetes"
	"k8s.io/klog/v2"
	"k8s.io/kubernetes/pkg/features"
	"k8s.io/kubernetes/pkg/volume"
	"k8s.io/kubernetes/pkg/volume/util"
	volumetypes "k8s.io/kubernetes/pkg/volume/util/types"
	"k8s.io/utils/clock"
)

const (
	persistentVolumeInGlobalPath = "pv"
	globalMountInGlobalPath      = "globalmount"
)

type csiAttacher struct {
	plugin       *csiPlugin
	k8s          kubernetes.Interface
	watchTimeout time.Duration

	csiClient csiClient
}

type verifyAttachDetachStatus func(attach *storage.VolumeAttachment, volumeHandle string) (bool, error)

// volume.Attacher methods
var _ volume.Attacher = &csiAttacher{}

var _ volume.Detacher = &csiAttacher{}

var _ volume.DeviceMounter = &csiAttacher{}

func (c *csiAttacher) Attach(spec *volume.Spec, nodeName types.NodeName) (string, error) {
	_, ok := c.plugin.host.(volume.KubeletVolumeHost)
	if ok {
		return "", errors.New("attaching volumes from the kubelet is not supported")
	}

	if spec == nil {
		klog.Error(log("attacher.Attach missing volume.Spec"))
		return "", errors.New("missing spec")
	}

	pvSrc, err := getPVSourceFromSpec(spec)
	if err != nil {
		return "", errors.New(log("attacher.Attach failed to get CSIPersistentVolumeSource: %v", err))
	}

	node := string(nodeName)
	attachID := getAttachmentName(pvSrc.VolumeHandle, pvSrc.Driver, node)

	attachment, err := c.plugin.volumeAttachmentLister.Get(attachID)
	if err != nil && !apierrors.IsNotFound(err) {
		return "", errors.New(log("failed to get volume attachment from lister: %v", err))
	}

	if attachment == nil {
		var vaSrc storage.VolumeAttachmentSource
		if spec.InlineVolumeSpecForCSIMigration {
			// inline PV scenario - use PV spec to populate VA source.
			// The volume spec will be populated by CSI translation API
			// for inline volumes. This allows fields required by the CSI
			// attacher such as AccessMode and MountOptions (in addition to
			// fields in the CSI persistent volume source) to be populated
			// as part of CSI translation for inline volumes.
			vaSrc = storage.VolumeAttachmentSource{
				InlineVolumeSpec: &spec.PersistentVolume.Spec,
			}
		} else {
			// regular PV scenario - use PV name to populate VA source
			pvName := spec.PersistentVolume.GetName()
			vaSrc = storage.VolumeAttachmentSource{
				PersistentVolumeName: &pvName,
			}
		}

		attachment := &storage.VolumeAttachment{
			ObjectMeta: metav1.ObjectMeta{
				Name: attachID,
			},
			Spec: storage.VolumeAttachmentSpec{
				NodeName: node,
				Attacher: pvSrc.Driver,
				Source:   vaSrc,
			},
		}

		_, err = c.k8s.StorageV1().VolumeAttachments().Create(context.TODO(), attachment, metav1.CreateOptions{})
		if err != nil {
			if !apierrors.IsAlreadyExists(err) {
				return "", errors.New(log("attacher.Attach failed: %v", err))
			}
			klog.V(4).Info(log("attachment [%v] for volume [%v] already exists (will not be recreated)", attachID, pvSrc.VolumeHandle))
		} else {
			klog.V(4).Info(log("attachment [%v] for volume [%v] created successfully", attachID, pvSrc.VolumeHandle))
		}
	}

	// Attach and detach functionality is exclusive to the CSI plugin that runs in the AttachDetachController,
	// and has access to a VolumeAttachment lister that can be polled for the current status.
	if err := c.waitForVolumeAttachmentWithLister(spec, pvSrc.VolumeHandle, attachID, c.watchTimeout); err != nil {
		return "", err
	}

	klog.V(4).Info(log("attacher.Attach finished OK with VolumeAttachment object [%s]", attachID))

	// Don't return attachID as a devicePath. We can reconstruct the attachID using getAttachmentName()
	return "", nil
}

func (c *csiAttacher) WaitForAttach(spec *volume.Spec, _ string, pod *v1.Pod, timeout time.Duration) (string, error) {
	source, err := getPVSourceFromSpec(spec)
	if err != nil {
		return "", errors.New(log("attacher.WaitForAttach failed to extract CSI volume source: %v", err))
	}

	attachID := getAttachmentName(source.VolumeHandle, source.Driver, string(c.plugin.host.GetNodeName()))

	return c.waitForVolumeAttachment(source.VolumeHandle, attachID, timeout)
}

func (c *csiAttacher) waitForVolumeAttachment(volumeHandle, attachID string, timeout time.Duration) (string, error) {
	klog.V(4).Info(log("probing for updates from CSI driver for [attachment.ID=%v]", attachID))

	timer := time.NewTimer(timeout) // TODO (vladimirvivien) investigate making this configurable
	defer timer.Stop()

	return c.waitForVolumeAttachmentInternal(volumeHandle, attachID, timer, timeout)
}

func (c *csiAttacher) waitForVolumeAttachmentInternal(volumeHandle, attachID string, timer *time.Timer, timeout time.Duration) (string, error) {

	klog.V(4).Info(log("probing VolumeAttachment [id=%v]", attachID))
	attach, err := c.k8s.StorageV1().VolumeAttachments().Get(context.TODO(), attachID, metav1.GetOptions{})
	if err != nil {
		klog.Error(log("attacher.WaitForAttach failed for volume [%s] (will continue to try): %v", volumeHandle, err))
		return "", fmt.Errorf("volume %v has GET error for volume attachment %v: %v", volumeHandle, attachID, err)
	}
	err = c.waitForVolumeAttachDetachStatus(attach, volumeHandle, attachID, timer, timeout, verifyAttachmentStatus)
	if err != nil {
		return "", err
	}
	return attach.Name, nil
}

func (c *csiAttacher) waitForVolumeAttachmentWithLister(spec *volume.Spec, volumeHandle, attachID string, timeout time.Duration) error {
	klog.V(4).Info(log("probing VolumeAttachment [id=%v]", attachID))

	verifyStatus := func() (bool, error) {
		volumeAttachment, err := c.plugin.volumeAttachmentLister.Get(attachID)
		if err != nil {
			// Ignore "not found" errors in case the VolumeAttachment was just created and hasn't yet made it into the lister.
			if !apierrors.IsNotFound(err) {
				klog.Error(log("unexpected error waiting for volume attachment, %v", err))
				return false, err
			}

			// The VolumeAttachment is not available yet and we will have to try again.
			return false, nil
		}

		successful, err := verifyAttachmentStatus(volumeAttachment, volumeHandle)
		if err != nil {
			return false, err
		}
		return successful, nil
	}

	return c.waitForVolumeAttachDetachStatusWithLister(spec, volumeHandle, attachID, timeout, verifyStatus, "Attach")
}

func (c *csiAttacher) VolumesAreAttached(specs []*volume.Spec, nodeName types.NodeName) (map[*volume.Spec]bool, error) {
	klog.V(4).Info(log("probing attachment status for %d volume(s) ", len(specs)))

	attached := make(map[*volume.Spec]bool)

	for _, spec := range specs {
		if spec == nil {
			klog.Error(log("attacher.VolumesAreAttached missing volume.Spec"))
			return nil, errors.New("missing spec")
		}
		pvSrc, err := getPVSourceFromSpec(spec)
		if err != nil {
			attached[spec] = false
			klog.Error(log("attacher.VolumesAreAttached failed to get CSIPersistentVolumeSource: %v", err))
			continue
		}
		driverName := pvSrc.Driver
		volumeHandle := pvSrc.VolumeHandle

		skip, err := c.plugin.skipAttach(driverName)
		if err != nil {
			klog.Error(log("Failed to check CSIDriver for %s: %s", driverName, err))
		} else {
			if skip {
				// This volume is not attachable, pretend it's attached
				attached[spec] = true
				continue
			}
		}

		attachID := getAttachmentName(volumeHandle, driverName, string(nodeName))
		var attach *storage.VolumeAttachment
		if c.plugin.volumeAttachmentLister != nil {
			attach, err = c.plugin.volumeAttachmentLister.Get(attachID)
			if err == nil {
				attached[spec] = attach.Status.Attached
				continue
			}
			klog.V(4).Info(log("attacher.VolumesAreAttached failed in AttachmentLister for attach.ID=%v: %v. Probing the API server.", attachID, err))
		}
		// The cache lookup is not setup or the object is not found in the cache.
		// Get the object from the API server.
		klog.V(4).Info(log("probing attachment status for VolumeAttachment %v", attachID))
		attach, err = c.k8s.StorageV1().VolumeAttachments().Get(context.TODO(), attachID, metav1.GetOptions{})
		if err != nil {
			attached[spec] = false
			klog.Error(log("attacher.VolumesAreAttached failed for attach.ID=%v: %v", attachID, err))
			continue
		}
		klog.V(4).Info(log("attacher.VolumesAreAttached attachment [%v] has status.attached=%t", attachID, attach.Status.Attached))
		attached[spec] = attach.Status.Attached
	}

	return attached, nil
}

func (c *csiAttacher) GetDeviceMountPath(spec *volume.Spec) (string, error) {
	klog.V(4).Info(log("attacher.GetDeviceMountPath(%v)", spec))
	deviceMountPath, err := makeDeviceMountPath(c.plugin, spec)
	if err != nil {
		return "", errors.New(log("attacher.GetDeviceMountPath failed to make device mount path: %v", err))
	}
	klog.V(4).Infof("attacher.GetDeviceMountPath succeeded, deviceMountPath: %s", deviceMountPath)
	return deviceMountPath, nil
}

func (c *csiAttacher) MountDevice(spec *volume.Spec, devicePath string, deviceMountPath string, deviceMounterArgs volume.DeviceMounterArgs) error {
	klog.V(4).Infof(log("attacher.MountDevice(%s, %s)", devicePath, deviceMountPath))

	if deviceMountPath == "" {
		return errors.New(log("attacher.MountDevice failed, deviceMountPath is empty"))
	}

	// Setup
	if spec == nil {
		return errors.New(log("attacher.MountDevice failed, spec is nil"))
	}
	csiSource, err := getPVSourceFromSpec(spec)
	if err != nil {
		return errors.New(log("attacher.MountDevice failed to get CSIPersistentVolumeSource: %v", err))
	}

	// lets check if node/unstage is supported
	if c.csiClient == nil {
		c.csiClient, err = newCsiDriverClient(csiDriverName(csiSource.Driver))
		if err != nil {
			return errors.New(log("attacher.MountDevice failed to create newCsiDriverClient: %v", err))
		}
	}
	csi := c.csiClient

	ctx, cancel := createCSIOperationContext(spec, c.watchTimeout)
	defer cancel()
	// Check whether "STAGE_UNSTAGE_VOLUME" is set
	stageUnstageSet, err := csi.NodeSupportsStageUnstage(ctx)
	if err != nil {
		return err
	}

	// Get secrets and publish context required for mountDevice
	nodeName := string(c.plugin.host.GetNodeName())
	publishContext, err := c.plugin.getPublishContext(c.k8s, csiSource.VolumeHandle, csiSource.Driver, nodeName)

	if err != nil {
		return volumetypes.NewTransientOperationFailure(err.Error())
	}

	nodeStageSecrets := map[string]string{}
	// we only require secrets if csiSource has them and volume has NodeStage capability
	if csiSource.NodeStageSecretRef != nil && stageUnstageSet {
		nodeStageSecrets, err = getCredentialsFromSecret(c.k8s, csiSource.NodeStageSecretRef)
		if err != nil {
			err = fmt.Errorf("fetching NodeStageSecretRef %s/%s failed: %v",
				csiSource.NodeStageSecretRef.Namespace, csiSource.NodeStageSecretRef.Name, err)
			// if we failed to fetch secret then that could be a transient error
			return volumetypes.NewTransientOperationFailure(err.Error())
		}
	}

	// Store volume metadata for UnmountDevice. Keep it around even if the
	// driver does not support NodeStage, UnmountDevice still needs it.
	if err = os.MkdirAll(deviceMountPath, 0750); err != nil {
		return errors.New(log("attacher.MountDevice failed to create dir %#v:  %v", deviceMountPath, err))
	}
	klog.V(4).Info(log("created target path successfully [%s]", deviceMountPath))
	dataDir := filepath.Dir(deviceMountPath)
	data := map[string]string{
		volDataKey.volHandle:           csiSource.VolumeHandle,
		volDataKey.driverName:          csiSource.Driver,
		volDataKey.seLinuxMountContext: deviceMounterArgs.SELinuxLabel,
	}

	err = saveVolumeData(dataDir, volDataFileName, data)
	defer func() {
		// Only if there was an error and volume operation was considered
		// finished, we should remove the directory.
		if err != nil && volumetypes.IsOperationFinishedError(err) {
			// clean up metadata
			klog.Errorf(log("attacher.MountDevice failed: %v", err))
			if err := removeMountDir(c.plugin, deviceMountPath); err != nil {
				klog.Error(log("attacher.MountDevice failed to remove mount dir after error [%s]: %v", deviceMountPath, err))
			}
		}
	}()

	if err != nil {
		errMsg := log("failed to save volume info data: %v", err)
		klog.Error(errMsg)
		return errors.New(errMsg)
	}

	if !stageUnstageSet {
		klog.Infof(log("attacher.MountDevice STAGE_UNSTAGE_VOLUME capability not set. Skipping MountDevice..."))
		// defer does *not* remove the metadata file and it's correct - UnmountDevice needs it there.
		return nil
	}

	//TODO (vladimirvivien) implement better AccessModes mapping between k8s and CSI
	accessMode := v1.ReadWriteOnce
	if spec.PersistentVolume.Spec.AccessModes != nil {
		accessMode = spec.PersistentVolume.Spec.AccessModes[0]
	}

	var mountOptions []string
	if spec.PersistentVolume != nil && spec.PersistentVolume.Spec.MountOptions != nil {
		mountOptions = spec.PersistentVolume.Spec.MountOptions
	}

	if utilfeature.DefaultFeatureGate.Enabled(features.SELinuxMountReadWriteOncePod) {
		support, err := c.plugin.SupportsSELinuxContextMount(spec)
		if err != nil {
			return errors.New(log("failed to query for SELinuxMount support: %s", err))
		}
		if support {
			mountOptions = util.AddSELinuxMountOption(mountOptions, deviceMounterArgs.SELinuxLabel)
		}
	}

	var nodeStageFSGroupArg *int64
	if utilfeature.DefaultFeatureGate.Enabled(features.DelegateFSGroupToCSIDriver) {
		driverSupportsCSIVolumeMountGroup, err := csi.NodeSupportsVolumeMountGroup(ctx)
		if err != nil {
			return volumetypes.NewTransientOperationFailure(log("attacher.MountDevice failed to determine if the node service has VOLUME_MOUNT_GROUP capability: %v", err))
		}

		if driverSupportsCSIVolumeMountGroup {
			klog.V(3).Infof("Driver %s supports applying FSGroup (has VOLUME_MOUNT_GROUP node capability). Delegating FSGroup application to the driver through NodeStageVolume.", csiSource.Driver)
			nodeStageFSGroupArg = deviceMounterArgs.FsGroup
		}
	}

	fsType := csiSource.FSType
	err = csi.NodeStageVolume(ctx,
		csiSource.VolumeHandle,
		publishContext,
		deviceMountPath,
		fsType,
		accessMode,
		nodeStageSecrets,
		csiSource.VolumeAttributes,
		mountOptions,
		nodeStageFSGroupArg)

	if err != nil {
		return err
	}

	klog.V(4).Infof(log("attacher.MountDevice successfully requested NodeStageVolume [%s]", deviceMountPath))
	return err
}

var _ volume.Detacher = &csiAttacher{}

var _ volume.DeviceUnmounter = &csiAttacher{}

func (c *csiAttacher) Detach(volumeName string, nodeName types.NodeName) error {
	_, ok := c.plugin.host.(volume.KubeletVolumeHost)
	if ok {
		return errors.New("detaching volumes from the kubelet is not supported")
	}

	var attachID string
	var volID string

	if volumeName == "" {
		klog.Error(log("detacher.Detach missing value for parameter volumeName"))
		return errors.New("missing expected parameter volumeName")
	}

	// volumeName in format driverName<SEP>volumeHandle generated by plugin.GetVolumeName()
	parts := strings.Split(volumeName, volNameSep)
	if len(parts) != 2 {
		klog.Error(log("detacher.Detach insufficient info encoded in volumeName"))
		return errors.New("volumeName missing expected data")
	}

	driverName := parts[0]
	volID = parts[1]
	attachID = getAttachmentName(volID, driverName, string(nodeName))

	if err := c.k8s.StorageV1().VolumeAttachments().Delete(context.TODO(), attachID, metav1.DeleteOptions{}); err != nil {
		if apierrors.IsNotFound(err) {
			// object deleted or never existed, done
			klog.V(4).Info(log("VolumeAttachment object [%v] for volume [%v] not found, object deleted", attachID, volID))
			return nil
		}
		return errors.New(log("detacher.Detach failed to delete VolumeAttachment [%s]: %v", attachID, err))
	}

	klog.V(4).Info(log("detacher deleted ok VolumeAttachment.ID=%s", attachID))

	// Attach and detach functionality is exclusive to the CSI plugin that runs in the AttachDetachController,
	// and has access to a VolumeAttachment lister that can be polled for the current status.
	return c.waitForVolumeDetachmentWithLister(volID, attachID, c.watchTimeout)
}

func (c *csiAttacher) waitForVolumeDetachmentWithLister(volumeHandle, attachID string, timeout time.Duration) error {
	klog.V(4).Info(log("probing VolumeAttachment [id=%v]", attachID))

	verifyStatus := func() (bool, error) {
		volumeAttachment, err := c.plugin.volumeAttachmentLister.Get(attachID)
		if err != nil {
			if !apierrors.IsNotFound(err) {
				return false, errors.New(log("detacher.WaitForDetach failed for volume [%s] (will continue to try): %v", volumeHandle, err))
			}

			// Detachment successful.
			klog.V(4).Info(log("VolumeAttachment object [%v] for volume [%v] not found, object deleted", attachID, volumeHandle))
			return true, nil
		}

		// Detachment is only "successful" once the VolumeAttachment is deleted, however we perform
		// this check to make sure the object does not contain any detach errors.
		successful, err := verifyDetachmentStatus(volumeAttachment, volumeHandle)
		if err != nil {
			return false, err
		}
		return successful, nil
	}

	return c.waitForVolumeAttachDetachStatusWithLister(nil, volumeHandle, attachID, timeout, verifyStatus, "Detach")
}

func (c *csiAttacher) waitForVolumeAttachDetachStatusWithLister(spec *volume.Spec, volumeHandle, attachID string, timeout time.Duration, verifyStatus func() (bool, error), operation string) error {
	var (
		initBackoff = 500 * time.Millisecond
		// This is approximately the duration between consecutive ticks after two minutes (CSI timeout).
		maxBackoff    = 7 * time.Second
		resetDuration = time.Minute
		backoffFactor = 1.05
		jitter        = 0.1
		clock         = &clock.RealClock{}
	)
	backoffMgr := wait.NewExponentialBackoffManager(initBackoff, maxBackoff, resetDuration, backoffFactor, jitter, clock)

	ctx, cancel := context.WithTimeout(context.Background(), timeout)
	defer cancel()

	// Get driver name from spec for better log messages. During detach spec can be nil, and it's ok for driver to be unknown.
	csiDriverName, err := GetCSIDriverName(spec)
	if err != nil {
		csiDriverName = "unknown"
		klog.V(4).Info(log("Could not find CSI driver name in spec for volume [%v]", volumeHandle))
	}

	for {
		t := backoffMgr.Backoff()
		select {
		case <-t.C():
			successful, err := verifyStatus()
			if err != nil {
				return err
			}
			if successful {
				return nil
			}
		case <-ctx.Done():
			t.Stop()
			klog.Error(log("%s timeout after %v [volume=%v; attachment.ID=%v]", operation, timeout, volumeHandle, attachID))
			return fmt.Errorf("timed out waiting for external-attacher of %v CSI driver to %v volume %v", csiDriverName, strings.ToLower(operation), volumeHandle)
		}
	}
}

func (c *csiAttacher) waitForVolumeAttachDetachStatus(attach *storage.VolumeAttachment, volumeHandle, attachID string,
	timer *time.Timer, timeout time.Duration, verifyStatus verifyAttachDetachStatus) error {
	successful, err := verifyStatus(attach, volumeHandle)
	if err != nil {
		return err
	}
	if successful {
		return nil
	}

	watcher, err := c.k8s.StorageV1().VolumeAttachments().Watch(context.TODO(), metav1.SingleObject(metav1.ObjectMeta{Name: attachID, ResourceVersion: attach.ResourceVersion}))
	if err != nil {
		return fmt.Errorf("watch error:%v for volume %v", err, volumeHandle)
	}

	ch := watcher.ResultChan()
	defer watcher.Stop()
	for {
		select {
		case event, ok := <-ch:
			if !ok {
				klog.Errorf("[attachment.ID=%v] watch channel had been closed", attachID)
				return errors.New("volume attachment watch channel had been closed")
			}

			switch event.Type {
			case watch.Added, watch.Modified:
				attach, _ := event.Object.(*storage.VolumeAttachment)
				successful, err := verifyStatus(attach, volumeHandle)
				if err != nil {
					return err
				}
				if successful {
					return nil
				}
			case watch.Deleted:
				// set attach nil to get different results
				// for detachment, a deleted event means successful detachment, should return success
				// for attachment, should return fail
				if successful, err := verifyStatus(nil, volumeHandle); !successful {
					return err
				}
				klog.V(4).Info(log("VolumeAttachment object [%v] for volume [%v] has been deleted", attachID, volumeHandle))
				return nil

			case watch.Error:
				klog.Warningf("waitForVolumeAttachDetachInternal received watch error: %v", event)
			}

		case <-timer.C:
			klog.Error(log("attachdetacher.WaitForDetach timeout after %v [volume=%v; attachment.ID=%v]", timeout, volumeHandle, attachID))
			return fmt.Errorf("attachdetachment timeout for volume %v", volumeHandle)
		}
	}
}

func (c *csiAttacher) UnmountDevice(deviceMountPath string) error {
	klog.V(4).Info(log("attacher.UnmountDevice(%s)", deviceMountPath))

	// Setup
	var driverName, volID string
	dataDir := filepath.Dir(deviceMountPath)
	data, err := loadVolumeData(dataDir, volDataFileName)
	if err == nil {
		driverName = data[volDataKey.driverName]
		volID = data[volDataKey.volHandle]
	} else {
		klog.Error(log("UnmountDevice failed to load volume data file [%s]: %v", dataDir, err))

		// The volume might have been mounted by old CSI volume plugin. Fall back to the old behavior: read PV from API server
		driverName, volID, err = getDriverAndVolNameFromDeviceMountPath(c.k8s, deviceMountPath)
		if err != nil {
			klog.Errorf(log("attacher.UnmountDevice failed to get driver and volume name from device mount path: %v", err))
			return err
		}
	}

	if c.csiClient == nil {
		c.csiClient, err = newCsiDriverClient(csiDriverName(driverName))
		if err != nil {
			return errors.New(log("attacher.UnmountDevice failed to create newCsiDriverClient: %v", err))
		}
	}
	csi := c.csiClient

	// could not get whether this is migrated because there is no spec
	ctx, cancel := createCSIOperationContext(nil, csiTimeout)
	defer cancel()
	// Check whether "STAGE_UNSTAGE_VOLUME" is set
	stageUnstageSet, err := csi.NodeSupportsStageUnstage(ctx)
	if err != nil {
		return errors.New(log("attacher.UnmountDevice failed to check whether STAGE_UNSTAGE_VOLUME set: %v", err))
	}
	if !stageUnstageSet {
		klog.Infof(log("attacher.UnmountDevice STAGE_UNSTAGE_VOLUME capability not set. Skipping UnmountDevice..."))
		// Just	delete the global directory + json file
		if err := removeMountDir(c.plugin, deviceMountPath); err != nil {
			return errors.New(log("failed to clean up global mount %s: %s", dataDir, err))
		}

		return nil
	}

	// Start UnmountDevice
	err = csi.NodeUnstageVolume(ctx,
		volID,
		deviceMountPath)

	if err != nil {
		return errors.New(log("attacher.UnmountDevice failed: %v", err))
	}

	// Delete the global directory + json file
	if err := removeMountDir(c.plugin, deviceMountPath); err != nil {
		return errors.New(log("failed to clean up global mount %s: %s", dataDir, err))
	}

	klog.V(4).Infof(log("attacher.UnmountDevice successfully requested NodeUnStageVolume [%s]", deviceMountPath))
	return nil
}

// getAttachmentName returns csi-<sha256(volName,csiDriverName,NodeName)>
func getAttachmentName(volName, csiDriverName, nodeName string) string {
	result := sha256.Sum256([]byte(fmt.Sprintf("%s%s%s", volName, csiDriverName, nodeName)))
	return fmt.Sprintf("csi-%x", result)
}

func makeDeviceMountPath(plugin *csiPlugin, spec *volume.Spec) (string, error) {
	if spec == nil {
		return "", errors.New("makeDeviceMountPath failed, spec is nil")
<<<<<<< HEAD
	}

	driver, err := GetCSIDriverName(spec)
	if err != nil {
		return "", err
	}
	if driver == "" {
		return "", errors.New("makeDeviceMountPath failed, csi source driver name is empty")
	}

	csiSource, err := getPVSourceFromSpec(spec)
	if err != nil {
		return "", errors.New(log("makeDeviceMountPath failed to get CSIPersistentVolumeSource: %v", err))
	}

=======
	}

	driver, err := GetCSIDriverName(spec)
	if err != nil {
		return "", err
	}
	if driver == "" {
		return "", errors.New("makeDeviceMountPath failed, csi source driver name is empty")
	}

	csiSource, err := getPVSourceFromSpec(spec)
	if err != nil {
		return "", errors.New(log("makeDeviceMountPath failed to get CSIPersistentVolumeSource: %v", err))
	}

>>>>>>> e8d3e9b1
	if csiSource.VolumeHandle == "" {
		return "", errors.New("makeDeviceMountPath failed, CSIPersistentVolumeSource volume handle is empty")
	}

	result := sha256.Sum256([]byte(fmt.Sprintf("%s", csiSource.VolumeHandle)))
	volSha := fmt.Sprintf("%x", result)
	return filepath.Join(plugin.host.GetPluginDir(plugin.GetPluginName()), driver, volSha, globalMountInGlobalPath), nil
}

func getDriverAndVolNameFromDeviceMountPath(k8s kubernetes.Interface, deviceMountPath string) (string, string, error) {
	// deviceMountPath structure: /var/lib/kubelet/plugins/kubernetes.io/csi/pv/{pvname}/globalmount
	dir := filepath.Dir(deviceMountPath)
	if file := filepath.Base(deviceMountPath); file != globalMountInGlobalPath {
		return "", "", errors.New(log("getDriverAndVolNameFromDeviceMountPath failed, path did not end in %s", globalMountInGlobalPath))
	}
	// dir is now /var/lib/kubelet/plugins/kubernetes.io/csi/pv/{pvname}
	pvName := filepath.Base(dir)

	// Get PV and check for errors
	pv, err := k8s.CoreV1().PersistentVolumes().Get(context.TODO(), pvName, metav1.GetOptions{})
	if err != nil {
		return "", "", err
	}
	if pv == nil || pv.Spec.CSI == nil {
		return "", "", errors.New(log("getDriverAndVolNameFromDeviceMountPath could not find CSI Persistent Volume Source for pv: %s", pvName))
	}

	// Get VolumeHandle and PluginName from pv
	csiSource := pv.Spec.CSI
	if csiSource.Driver == "" {
		return "", "", errors.New(log("getDriverAndVolNameFromDeviceMountPath failed, driver name empty"))
	}
	if csiSource.VolumeHandle == "" {
		return "", "", errors.New(log("getDriverAndVolNameFromDeviceMountPath failed, VolumeHandle empty"))
	}

	return csiSource.Driver, csiSource.VolumeHandle, nil
}

func verifyAttachmentStatus(attachment *storage.VolumeAttachment, volumeHandle string) (bool, error) {
	// when we received a deleted event during attachment, fail fast
	if attachment == nil {
		klog.Error(log("VolumeAttachment [%s] has been deleted, will not continue to wait for attachment", volumeHandle))
		return false, errors.New("volume attachment has been deleted")
	}
	// if being deleted, fail fast
	if attachment.GetDeletionTimestamp() != nil {
		klog.Error(log("VolumeAttachment [%s] has deletion timestamp, will not continue to wait for attachment", attachment.Name))
		return false, errors.New("volume attachment is being deleted")
	}
	// attachment OK
	if attachment.Status.Attached {
		return true, nil
	}
	// driver reports attach error
	attachErr := attachment.Status.AttachError
	if attachErr != nil {
		klog.Error(log("attachment for %v failed: %v", volumeHandle, attachErr.Message))
		return false, errors.New(attachErr.Message)
	}
	return false, nil
}

func verifyDetachmentStatus(attachment *storage.VolumeAttachment, volumeHandle string) (bool, error) {
	// when we received a deleted event during detachment
	// it means we have successfully detached it.
	if attachment == nil {
		return true, nil
	}
	// driver reports detach error
	detachErr := attachment.Status.DetachError
	if detachErr != nil {
		klog.Error(log("detachment for VolumeAttachment for volume [%s] failed: %v", volumeHandle, detachErr.Message))
		return false, errors.New(detachErr.Message)
	}
	return false, nil
}<|MERGE_RESOLUTION|>--- conflicted
+++ resolved
@@ -26,12 +26,6 @@
 	"strings"
 	"time"
 
-<<<<<<< HEAD
-	utilfeature "k8s.io/apiserver/pkg/util/feature"
-	"k8s.io/klog/v2"
-
-=======
->>>>>>> e8d3e9b1
 	v1 "k8s.io/api/core/v1"
 	storage "k8s.io/api/storage/v1"
 	apierrors "k8s.io/apimachinery/pkg/api/errors"
@@ -664,7 +658,6 @@
 func makeDeviceMountPath(plugin *csiPlugin, spec *volume.Spec) (string, error) {
 	if spec == nil {
 		return "", errors.New("makeDeviceMountPath failed, spec is nil")
-<<<<<<< HEAD
 	}
 
 	driver, err := GetCSIDriverName(spec)
@@ -680,23 +673,6 @@
 		return "", errors.New(log("makeDeviceMountPath failed to get CSIPersistentVolumeSource: %v", err))
 	}
 
-=======
-	}
-
-	driver, err := GetCSIDriverName(spec)
-	if err != nil {
-		return "", err
-	}
-	if driver == "" {
-		return "", errors.New("makeDeviceMountPath failed, csi source driver name is empty")
-	}
-
-	csiSource, err := getPVSourceFromSpec(spec)
-	if err != nil {
-		return "", errors.New(log("makeDeviceMountPath failed to get CSIPersistentVolumeSource: %v", err))
-	}
-
->>>>>>> e8d3e9b1
 	if csiSource.VolumeHandle == "" {
 		return "", errors.New("makeDeviceMountPath failed, CSIPersistentVolumeSource volume handle is empty")
 	}

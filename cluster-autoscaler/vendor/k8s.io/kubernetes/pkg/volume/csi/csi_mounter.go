/*
Copyright 2017 The Kubernetes Authors.

Licensed under the Apache License, Version 2.0 (the "License");
you may not use this file except in compliance with the License.
You may obtain a copy of the License at

    http://www.apache.org/licenses/LICENSE-2.0

Unless required by applicable law or agreed to in writing, software
distributed under the License is distributed on an "AS IS" BASIS,
WITHOUT WARRANTIES OR CONDITIONS OF ANY KIND, either express or implied.
See the License for the specific language governing permissions and
limitations under the License.
*/

package csi

import (
	"crypto/sha256"
	"encoding/json"
	"errors"
	"fmt"
	"os"
	"path/filepath"

	authenticationv1 "k8s.io/api/authentication/v1"
	api "k8s.io/api/core/v1"
	storage "k8s.io/api/storage/v1"
	apierrors "k8s.io/apimachinery/pkg/api/errors"
	"k8s.io/apimachinery/pkg/types"
	utilfeature "k8s.io/apiserver/pkg/util/feature"
	"k8s.io/client-go/kubernetes"
	"k8s.io/klog/v2"
	"k8s.io/kubernetes/pkg/features"
	"k8s.io/kubernetes/pkg/volume"
	"k8s.io/kubernetes/pkg/volume/util"
	volumetypes "k8s.io/kubernetes/pkg/volume/util/types"
	"k8s.io/mount-utils"
	utilstrings "k8s.io/utils/strings"
)

// TODO (vladimirvivien) move this in a central loc later
var (
	volDataKey = struct {
		specVolID,
		volHandle,
		driverName,
		nodeName,
		attachmentID,
		volumeLifecycleMode,
		seLinuxMountContext string
	}{
		"specVolID",
		"volumeHandle",
		"driverName",
		"nodeName",
		"attachmentID",
		"volumeLifecycleMode",
		"seLinuxMountContext",
	}
)

type csiMountMgr struct {
	csiClientGetter
	k8s                 kubernetes.Interface
	plugin              *csiPlugin
	driverName          csiDriverName
	volumeLifecycleMode storage.VolumeLifecycleMode
	fsGroupPolicy       storage.FSGroupPolicy
	volumeID            string
	specVolumeID        string
	readOnly            bool
	needSELinuxRelabel  bool
	spec                *volume.Spec
	pod                 *api.Pod
	podUID              types.UID
	publishContext      map[string]string
	kubeVolHost         volume.KubeletVolumeHost
	volume.MetricsProvider
}

// volume.Volume methods
var _ volume.Volume = &csiMountMgr{}

func (c *csiMountMgr) GetPath() string {
	dir := GetCSIMounterPath(filepath.Join(getTargetPath(c.podUID, c.specVolumeID, c.plugin.host)))
	klog.V(4).Info(log("mounter.GetPath generated [%s]", dir))
	return dir
}

func getTargetPath(uid types.UID, specVolumeID string, host volume.VolumeHost) string {
	specVolID := utilstrings.EscapeQualifiedName(specVolumeID)
	return host.GetPodVolumeDir(uid, utilstrings.EscapeQualifiedName(CSIPluginName), specVolID)
}

// volume.Mounter methods
var _ volume.Mounter = &csiMountMgr{}

func (c *csiMountMgr) SetUp(mounterArgs volume.MounterArgs) error {
	return c.SetUpAt(c.GetPath(), mounterArgs)
}

func (c *csiMountMgr) SetUpAt(dir string, mounterArgs volume.MounterArgs) error {
	klog.V(4).Infof(log("Mounter.SetUpAt(%s)", dir))

	csi, err := c.csiClientGetter.Get()
	if err != nil {
		return volumetypes.NewTransientOperationFailure(log("mounter.SetUpAt failed to get CSI client: %v", err))

	}
	ctx, cancel := createCSIOperationContext(c.spec, csiTimeout)
	defer cancel()

	volSrc, pvSrc, err := getSourceFromSpec(c.spec)
	if err != nil {
		return errors.New(log("mounter.SetupAt failed to get CSI persistent source: %v", err))
	}

	driverName := c.driverName
	volumeHandle := c.volumeID
	readOnly := c.readOnly
	accessMode := api.ReadWriteOnce

	var (
		fsType             string
		volAttribs         map[string]string
		nodePublishSecrets map[string]string
		publishContext     map[string]string
		mountOptions       []string
		deviceMountPath    string
		secretRef          *api.SecretReference
	)

	switch {
	case volSrc != nil:
		if c.volumeLifecycleMode != storage.VolumeLifecycleEphemeral {
			return fmt.Errorf("unexpected volume mode: %s", c.volumeLifecycleMode)
		}
		if volSrc.FSType != nil {
			fsType = *volSrc.FSType
		}

		volAttribs = volSrc.VolumeAttributes

		if volSrc.NodePublishSecretRef != nil {
			secretName := volSrc.NodePublishSecretRef.Name
			ns := c.pod.Namespace
			secretRef = &api.SecretReference{Name: secretName, Namespace: ns}
		}
	case pvSrc != nil:
		if c.volumeLifecycleMode != storage.VolumeLifecyclePersistent {
			return fmt.Errorf("unexpected driver mode: %s", c.volumeLifecycleMode)
		}

		fsType = pvSrc.FSType

		volAttribs = pvSrc.VolumeAttributes

		if pvSrc.NodePublishSecretRef != nil {
			secretRef = pvSrc.NodePublishSecretRef
		}

		//TODO (vladimirvivien) implement better AccessModes mapping between k8s and CSI
		if c.spec.PersistentVolume.Spec.AccessModes != nil {
			accessMode = c.spec.PersistentVolume.Spec.AccessModes[0]
		}

		mountOptions = c.spec.PersistentVolume.Spec.MountOptions

		// Check for STAGE_UNSTAGE_VOLUME set and populate deviceMountPath if so
		stageUnstageSet, err := csi.NodeSupportsStageUnstage(ctx)
		if err != nil {
			return errors.New(log("mounter.SetUpAt failed to check for STAGE_UNSTAGE_VOLUME capability: %v", err))
		}

		if stageUnstageSet {
			deviceMountPath, err = makeDeviceMountPath(c.plugin, c.spec)
			if err != nil {
				return errors.New(log("mounter.SetUpAt failed to make device mount path: %v", err))
			}
		}

		// search for attachment by VolumeAttachment.Spec.Source.PersistentVolumeName
		if c.publishContext == nil {
			nodeName := string(c.plugin.host.GetNodeName())
			c.publishContext, err = c.plugin.getPublishContext(c.k8s, volumeHandle, string(driverName), nodeName)
			if err != nil {
				// we could have a transient error associated with fetching publish context
				return volumetypes.NewTransientOperationFailure(log("mounter.SetUpAt failed to fetch publishContext: %v", err))
			}
			publishContext = c.publishContext
		}

	default:
		return fmt.Errorf("volume source not found in volume.Spec")
	}

	// create target_dir before call to NodePublish
	parentDir := filepath.Dir(dir)
	if err := os.MkdirAll(parentDir, 0750); err != nil {
		return errors.New(log("mounter.SetUpAt failed to create dir %#v:  %v", parentDir, err))
	}
	klog.V(4).Info(log("created target path successfully [%s]", parentDir))

	nodePublishSecrets = map[string]string{}
	if secretRef != nil {
		nodePublishSecrets, err = getCredentialsFromSecret(c.k8s, secretRef)
		if err != nil {
			return volumetypes.NewTransientOperationFailure(fmt.Sprintf("fetching NodePublishSecretRef %s/%s failed: %v",
				secretRef.Namespace, secretRef.Name, err))
		}

	}

	// Inject pod information into volume_attributes
	podInfoEnabled, err := c.plugin.podInfoEnabled(string(c.driverName))
	if err != nil {
		return volumetypes.NewTransientOperationFailure(log("mounter.SetUpAt failed to assemble volume attributes: %v", err))
	}
	if podInfoEnabled {
		volAttribs = mergeMap(volAttribs, getPodInfoAttrs(c.pod, c.volumeLifecycleMode))
	}

	// Inject pod service account token into volume attributes
	serviceAccountTokenAttrs, err := c.podServiceAccountTokenAttrs()
	if err != nil {
		return volumetypes.NewTransientOperationFailure(log("mounter.SetUpAt failed to get service accoount token attributes: %v", err))
	}
	volAttribs = mergeMap(volAttribs, serviceAccountTokenAttrs)

	driverSupportsCSIVolumeMountGroup := false
	var nodePublishFSGroupArg *int64
	if utilfeature.DefaultFeatureGate.Enabled(features.DelegateFSGroupToCSIDriver) {
		driverSupportsCSIVolumeMountGroup, err = csi.NodeSupportsVolumeMountGroup(ctx)
		if err != nil {
			return volumetypes.NewTransientOperationFailure(log("mounter.SetUpAt failed to determine if the node service has VOLUME_MOUNT_GROUP capability: %v", err))
		}

		if driverSupportsCSIVolumeMountGroup {
			klog.V(3).Infof("Driver %s supports applying FSGroup (has VOLUME_MOUNT_GROUP node capability). Delegating FSGroup application to the driver through NodePublishVolume.", c.driverName)
			nodePublishFSGroupArg = mounterArgs.FsGroup
		}
	}

	var selinuxLabelMount bool
	if utilfeature.DefaultFeatureGate.Enabled(features.SELinuxMountReadWriteOncePod) {
		support, err := c.plugin.SupportsSELinuxContextMount(c.spec)
		if err != nil {
			return errors.New(log("failed to query for SELinuxMount support: %s", err))
		}
		if support {
			mountOptions = util.AddSELinuxMountOption(mountOptions, mounterArgs.SELinuxLabel)
			selinuxLabelMount = true
		}
	}

	err = csi.NodePublishVolume(
		ctx,
		volumeHandle,
		readOnly,
		deviceMountPath,
		dir,
		accessMode,
		publishContext,
		volAttribs,
		nodePublishSecrets,
		fsType,
		mountOptions,
		nodePublishFSGroupArg,
	)

	if err != nil {
		// If operation finished with error then we can remove the mount directory.
		if volumetypes.IsOperationFinishedError(err) {
			if removeMountDirErr := removeMountDir(c.plugin, dir); removeMountDirErr != nil {
				klog.Error(log("mounter.SetupAt failed to remove mount dir after a NodePublish() error [%s]: %v", dir, removeMountDirErr))
			}
		}
		return err
	}

<<<<<<< HEAD
	c.supportsSELinux, err = c.kubeVolHost.GetHostUtil().GetSELinuxSupport(dir)
	if err != nil {
		// The volume is mounted. Return UncertainProgressError, so kubelet will unmount it when user deletes the pod.
		return volumetypes.NewUncertainProgressError(fmt.Sprintf("error checking for SELinux support: %s", err))
=======
	if !selinuxLabelMount {
		c.needSELinuxRelabel, err = c.kubeVolHost.GetHostUtil().GetSELinuxSupport(dir)
		if err != nil {
			// The volume is mounted. Return UncertainProgressError, so kubelet will unmount it when user deletes the pod.
			return volumetypes.NewUncertainProgressError(fmt.Sprintf("error checking for SELinux support: %s", err))
		}
>>>>>>> e8d3e9b1
	}

	if !driverSupportsCSIVolumeMountGroup && c.supportsFSGroup(fsType, mounterArgs.FsGroup, c.fsGroupPolicy) {
		// Driver doesn't support applying FSGroup. Kubelet must apply it instead.

		// fullPluginName helps to distinguish different driver from csi plugin
		err := volume.SetVolumeOwnership(c, mounterArgs.FsGroup, mounterArgs.FSGroupChangePolicy, util.FSGroupCompleteHook(c.plugin, c.spec))
		if err != nil {
			// At this point mount operation is successful:
			//   1. Since volume can not be used by the pod because of invalid permissions, we must return error
			//   2. Since mount is successful, we must record volume as mounted in uncertain state, so it can be
			//      cleaned up.
			return volumetypes.NewUncertainProgressError(fmt.Sprintf("applyFSGroup failed for vol %s: %v", c.volumeID, err))
		}
		klog.V(4).Info(log("mounter.SetupAt fsGroup [%d] applied successfully to %s", *mounterArgs.FsGroup, c.volumeID))
	}

	klog.V(4).Infof(log("mounter.SetUp successfully requested NodePublish [%s]", dir))
	return nil
}

func (c *csiMountMgr) podServiceAccountTokenAttrs() (map[string]string, error) {
	if c.plugin.serviceAccountTokenGetter == nil {
		return nil, errors.New("ServiceAccountTokenGetter is nil")
	}

	csiDriver, err := c.plugin.csiDriverLister.Get(string(c.driverName))
	if err != nil {
		if apierrors.IsNotFound(err) {
			klog.V(5).Infof(log("CSIDriver %q not found, not adding service account token information", c.driverName))
			return nil, nil
		}
		return nil, err
	}

	if len(csiDriver.Spec.TokenRequests) == 0 {
		return nil, nil
	}

	outputs := map[string]authenticationv1.TokenRequestStatus{}
	for _, tokenRequest := range csiDriver.Spec.TokenRequests {
		audience := tokenRequest.Audience
		audiences := []string{audience}
		if audience == "" {
			audiences = []string{}
		}
		tr, err := c.plugin.serviceAccountTokenGetter(c.pod.Namespace, c.pod.Spec.ServiceAccountName, &authenticationv1.TokenRequest{
			Spec: authenticationv1.TokenRequestSpec{
				Audiences:         audiences,
				ExpirationSeconds: tokenRequest.ExpirationSeconds,
				BoundObjectRef: &authenticationv1.BoundObjectReference{
					APIVersion: "v1",
					Kind:       "Pod",
					Name:       c.pod.Name,
					UID:        c.pod.UID,
				},
			},
		})
		if err != nil {
			return nil, err
		}

		outputs[audience] = tr.Status
	}

	klog.V(4).Infof(log("Fetched service account token attrs for CSIDriver %q", c.driverName))
	tokens, _ := json.Marshal(outputs)
	return map[string]string{
		"csi.storage.k8s.io/serviceAccount.tokens": string(tokens),
	}, nil
}

func (c *csiMountMgr) GetAttributes() volume.Attributes {
	return volume.Attributes{
		ReadOnly:       c.readOnly,
		Managed:        !c.readOnly,
<<<<<<< HEAD
		SELinuxRelabel: c.supportsSELinux,
=======
		SELinuxRelabel: c.needSELinuxRelabel,
>>>>>>> e8d3e9b1
	}
}

// volume.Unmounter methods
var _ volume.Unmounter = &csiMountMgr{}

func (c *csiMountMgr) TearDown() error {
	return c.TearDownAt(c.GetPath())
}
func (c *csiMountMgr) TearDownAt(dir string) error {
	klog.V(4).Infof(log("Unmounter.TearDownAt(%s)", dir))

	volID := c.volumeID
	csi, err := c.csiClientGetter.Get()
	if err != nil {
		return errors.New(log("Unmounter.TearDownAt failed to get CSI client: %v", err))
	}

	// Could not get spec info on whether this is a migrated operation because c.spec is nil
	ctx, cancel := createCSIOperationContext(c.spec, csiTimeout)
	defer cancel()

	if err := csi.NodeUnpublishVolume(ctx, volID, dir); err != nil {
		return errors.New(log("Unmounter.TearDownAt failed: %v", err))
	}

	// Deprecation: Removal of target_path provided in the NodePublish RPC call
	// (in this case location `dir`) MUST be done by the CSI plugin according
	// to the spec. This will no longer be done directly as part of TearDown
	// by the kubelet in the future. Kubelet will only be responsible for
	// removal of json data files it creates and parent directories.
	if err := removeMountDir(c.plugin, dir); err != nil {
		return errors.New(log("Unmounter.TearDownAt failed to clean mount dir [%s]: %v", dir, err))
	}
	klog.V(4).Infof(log("Unmounter.TearDownAt successfully unmounted dir [%s]", dir))

	return nil
}

func (c *csiMountMgr) supportsFSGroup(fsType string, fsGroup *int64, driverPolicy storage.FSGroupPolicy) bool {
	if fsGroup == nil || driverPolicy == storage.NoneFSGroupPolicy || c.readOnly {
		return false
	}

	if driverPolicy == storage.FileFSGroupPolicy {
		return true
	}

	if fsType == "" {
		klog.V(4).Info(log("mounter.SetupAt WARNING: skipping fsGroup, fsType not provided"))
		return false
	}

	if c.spec.PersistentVolume != nil {
		if c.spec.PersistentVolume.Spec.AccessModes == nil {
			klog.V(4).Info(log("mounter.SetupAt WARNING: skipping fsGroup, access modes not provided"))
			return false
		}
		if !hasReadWriteOnce(c.spec.PersistentVolume.Spec.AccessModes) {
			klog.V(4).Info(log("mounter.SetupAt WARNING: skipping fsGroup, only support ReadWriteOnce access mode"))
			return false
		}
		return true
	} else if c.spec.Volume != nil && c.spec.Volume.CSI != nil {
<<<<<<< HEAD
		if !utilfeature.DefaultFeatureGate.Enabled(features.CSIInlineVolume) {
			klog.V(4).Info(log("mounter.SetupAt WARNING: skipping fsGroup, CSIInlineVolume feature required"))
			return false
		}
=======
>>>>>>> e8d3e9b1
		// Inline CSI volumes are always mounted with RWO AccessMode by SetUpAt
		return true
	}

	klog.V(4).Info(log("mounter.SetupAt WARNING: skipping fsGroup, unsupported volume type"))
	return false
}

// isDirMounted returns the !notMounted result from IsLikelyNotMountPoint check
func isDirMounted(plug *csiPlugin, dir string) (bool, error) {
	mounter := plug.host.GetMounter(plug.GetPluginName())
	notMnt, err := mounter.IsLikelyNotMountPoint(dir)
	if err != nil && !os.IsNotExist(err) {
		klog.Error(log("isDirMounted IsLikelyNotMountPoint test failed for dir [%v]", dir))
		return false, err
	}
	return !notMnt, nil
}

func isCorruptedDir(dir string) bool {
	_, pathErr := mount.PathExists(dir)
	return pathErr != nil && mount.IsCorruptedMnt(pathErr)
}

// removeMountDir cleans the mount dir when dir is not mounted and removed the volume data file in dir
func removeMountDir(plug *csiPlugin, mountPath string) error {
	klog.V(4).Info(log("removing mount path [%s]", mountPath))

	mnt, err := isDirMounted(plug, mountPath)
	if err != nil {
		return err
	}
	if !mnt {
		klog.V(4).Info(log("dir not mounted, deleting it [%s]", mountPath))
		if err := os.Remove(mountPath); err != nil && !os.IsNotExist(err) {
			return errors.New(log("failed to remove dir [%s]: %v", mountPath, err))
		}
		// remove volume data file as well
		volPath := filepath.Dir(mountPath)
		dataFile := filepath.Join(volPath, volDataFileName)
		klog.V(4).Info(log("also deleting volume info data file [%s]", dataFile))
		if err := os.Remove(dataFile); err != nil && !os.IsNotExist(err) {
			return errors.New(log("failed to delete volume data file [%s]: %v", dataFile, err))
		}
		// remove volume path
		klog.V(4).Info(log("deleting volume path [%s]", volPath))
		if err := os.Remove(volPath); err != nil && !os.IsNotExist(err) {
			return errors.New(log("failed to delete volume path [%s]: %v", volPath, err))
		}
	}
	return nil
}

// makeVolumeHandle returns csi-<sha256(podUID,volSourceSpecName)>
func makeVolumeHandle(podUID, volSourceSpecName string) string {
	result := sha256.Sum256([]byte(fmt.Sprintf("%s%s", podUID, volSourceSpecName)))
	return fmt.Sprintf("csi-%x", result)
}

func mergeMap(first, second map[string]string) map[string]string {
	if first == nil {
		return second
	}
	for k, v := range second {
		first[k] = v
	}
	return first
}<|MERGE_RESOLUTION|>--- conflicted
+++ resolved
@@ -280,19 +280,12 @@
 		return err
 	}
 
-<<<<<<< HEAD
-	c.supportsSELinux, err = c.kubeVolHost.GetHostUtil().GetSELinuxSupport(dir)
-	if err != nil {
-		// The volume is mounted. Return UncertainProgressError, so kubelet will unmount it when user deletes the pod.
-		return volumetypes.NewUncertainProgressError(fmt.Sprintf("error checking for SELinux support: %s", err))
-=======
 	if !selinuxLabelMount {
 		c.needSELinuxRelabel, err = c.kubeVolHost.GetHostUtil().GetSELinuxSupport(dir)
 		if err != nil {
 			// The volume is mounted. Return UncertainProgressError, so kubelet will unmount it when user deletes the pod.
 			return volumetypes.NewUncertainProgressError(fmt.Sprintf("error checking for SELinux support: %s", err))
 		}
->>>>>>> e8d3e9b1
 	}
 
 	if !driverSupportsCSIVolumeMountGroup && c.supportsFSGroup(fsType, mounterArgs.FsGroup, c.fsGroupPolicy) {
@@ -369,11 +362,7 @@
 	return volume.Attributes{
 		ReadOnly:       c.readOnly,
 		Managed:        !c.readOnly,
-<<<<<<< HEAD
-		SELinuxRelabel: c.supportsSELinux,
-=======
 		SELinuxRelabel: c.needSELinuxRelabel,
->>>>>>> e8d3e9b1
 	}
 }
 
@@ -438,13 +427,6 @@
 		}
 		return true
 	} else if c.spec.Volume != nil && c.spec.Volume.CSI != nil {
-<<<<<<< HEAD
-		if !utilfeature.DefaultFeatureGate.Enabled(features.CSIInlineVolume) {
-			klog.V(4).Info(log("mounter.SetupAt WARNING: skipping fsGroup, CSIInlineVolume feature required"))
-			return false
-		}
-=======
->>>>>>> e8d3e9b1
 		// Inline CSI volumes are always mounted with RWO AccessMode by SetUpAt
 		return true
 	}

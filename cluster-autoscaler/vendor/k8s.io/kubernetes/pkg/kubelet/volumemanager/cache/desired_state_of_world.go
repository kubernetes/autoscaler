/*
Copyright 2016 The Kubernetes Authors.

Licensed under the Apache License, Version 2.0 (the "License");
you may not use this file except in compliance with the License.
You may obtain a copy of the License at

    http://www.apache.org/licenses/LICENSE-2.0

Unless required by applicable law or agreed to in writing, software
distributed under the License is distributed on an "AS IS" BASIS,
WITHOUT WARRANTIES OR CONDITIONS OF ANY KIND, either express or implied.
See the License for the specific language governing permissions and
limitations under the License.
*/

/*
Package cache implements data structures used by the kubelet volume manager to
keep track of attached volumes and the pods that mounted them.
*/
package cache

import (
	"fmt"
	"sync"
	"time"

	v1 "k8s.io/api/core/v1"
	"k8s.io/apimachinery/pkg/api/resource"
	"k8s.io/apimachinery/pkg/util/sets"
	"k8s.io/apiserver/pkg/util/feature"
	"k8s.io/component-base/metrics"
	"k8s.io/klog/v2"
	apiv1resource "k8s.io/kubernetes/pkg/api/v1/resource"
	"k8s.io/kubernetes/pkg/features"
	"k8s.io/kubernetes/pkg/volume"
	"k8s.io/kubernetes/pkg/volume/util"
	"k8s.io/kubernetes/pkg/volume/util/operationexecutor"
	"k8s.io/kubernetes/pkg/volume/util/types"
)

// DesiredStateOfWorld defines a set of thread-safe operations for the kubelet
// volume manager's desired state of the world cache.
// This cache contains volumes->pods i.e. a set of all volumes that should be
// attached to this node and the pods that reference them and should mount the
// volume.
// Note: This is distinct from the DesiredStateOfWorld implemented by the
// attach/detach controller. They both keep track of different objects. This
// contains kubelet volume manager specific state.
type DesiredStateOfWorld interface {
	// AddPodToVolume adds the given pod to the given volume in the cache
	// indicating the specified pod should mount the specified volume.
	// A unique volumeName is generated from the volumeSpec and returned on
	// success.
	// If no volume plugin can support the given volumeSpec or more than one
	// plugin can support it, an error is returned.
	// If a volume with the name volumeName does not exist in the list of
	// volumes that should be attached to this node, the volume is implicitly
	// added.
	// If a pod with the same unique name already exists under the specified
	// volume, this is a no-op.
	AddPodToVolume(podName types.UniquePodName, pod *v1.Pod, volumeSpec *volume.Spec, outerVolumeSpecName string, volumeGidValue string, seLinuxContainerContexts []*v1.SELinuxOptions) (v1.UniqueVolumeName, error)

	// MarkVolumesReportedInUse sets the ReportedInUse value to true for the
	// reportedVolumes. For volumes not in the reportedVolumes list, the
	// ReportedInUse value is reset to false. The default ReportedInUse value
	// for a newly created volume is false.
	// When set to true this value indicates that the volume was successfully
	// added to the VolumesInUse field in the node's status. Mount operation needs
	// to check this value before issuing the operation.
	// If a volume in the reportedVolumes list does not exist in the list of
	// volumes that should be attached to this node, it is skipped without error.
	MarkVolumesReportedInUse(reportedVolumes []v1.UniqueVolumeName)

	// DeletePodFromVolume removes the given pod from the given volume in the
	// cache indicating the specified pod no longer requires the specified
	// volume.
	// If a pod with the same unique name does not exist under the specified
	// volume, this is a no-op.
	// If a volume with the name volumeName does not exist in the list of
	// attached volumes, this is a no-op.
	// If after deleting the pod, the specified volume contains no other child
	// pods, the volume is also deleted.
	DeletePodFromVolume(podName types.UniquePodName, volumeName v1.UniqueVolumeName)

	// VolumeExists returns true if the given volume exists in the list of
	// volumes that should be attached to this node.
	// If a pod with the same unique name does not exist under the specified
	// volume, false is returned.
	VolumeExists(volumeName v1.UniqueVolumeName, seLinuxMountContext string) bool

	// PodExistsInVolume returns true if the given pod exists in the list of
	// podsToMount for the given volume in the cache.
	// If a pod with the same unique name does not exist under the specified
	// volume, false is returned.
	// If a volume with the name volumeName does not exist in the list of
	// attached volumes, false is returned.
	PodExistsInVolume(podName types.UniquePodName, volumeName v1.UniqueVolumeName, seLinuxMountContext string) bool

	// GetVolumesToMount generates and returns a list of volumes that should be
	// attached to this node and the pods they should be mounted to based on the
	// current desired state of the world.
	GetVolumesToMount() []VolumeToMount

	// GetPods generates and returns a map of pods in which map is indexed
	// with pod's unique name. This map can be used to determine which pod is currently
	// in desired state of world.
	GetPods() map[types.UniquePodName]bool

	// VolumeExistsWithSpecName returns true if the given volume specified with the
	// volume spec name (a.k.a., InnerVolumeSpecName) exists in the list of
	// volumes that should be attached to this node.
	// If a pod with the same name does not exist under the specified
	// volume, false is returned.
	VolumeExistsWithSpecName(podName types.UniquePodName, volumeSpecName string) bool

	// AddErrorToPod adds the given error to the given pod in the cache.
	// It will be returned by subsequent GetPodErrors().
	// Each error string is stored only once.
	AddErrorToPod(podName types.UniquePodName, err string)

	// PopPodErrors returns accumulated errors on a given pod and clears
	// them.
	PopPodErrors(podName types.UniquePodName) []string

	// GetPodsWithErrors returns names of pods that have stored errors.
	GetPodsWithErrors() []types.UniquePodName

	// MarkVolumeAttachability updates the volume's attachability for a given volume
	MarkVolumeAttachability(volumeName v1.UniqueVolumeName, attachable bool)

	// UpdatePersistentVolumeSize updates persistentVolumeSize in desired state of the world
	// so as it can be compared against actual size and volume expansion performed
	// if necessary
	UpdatePersistentVolumeSize(volumeName v1.UniqueVolumeName, size *resource.Quantity)
}

// VolumeToMount represents a volume that is attached to this node and needs to
// be mounted to PodName.
type VolumeToMount struct {
	operationexecutor.VolumeToMount
}

// NewDesiredStateOfWorld returns a new instance of DesiredStateOfWorld.
func NewDesiredStateOfWorld(volumePluginMgr *volume.VolumePluginMgr, seLinuxTranslator util.SELinuxLabelTranslator) DesiredStateOfWorld {
	if feature.DefaultFeatureGate.Enabled(features.SELinuxMountReadWriteOncePod) {
		registerSELinuxMetrics()
	}
	return &desiredStateOfWorld{
		volumesToMount:    make(map[v1.UniqueVolumeName]volumeToMount),
		volumePluginMgr:   volumePluginMgr,
		podErrors:         make(map[types.UniquePodName]sets.String),
		seLinuxTranslator: seLinuxTranslator,
	}
}

type desiredStateOfWorld struct {
	// volumesToMount is a map containing the set of volumes that should be
	// attached to this node and mounted to the pods referencing it. The key in
	// the map is the name of the volume and the value is a volume object
	// containing more information about the volume.
	volumesToMount map[v1.UniqueVolumeName]volumeToMount
	// volumePluginMgr is the volume plugin manager used to create volume
	// plugin objects.
	volumePluginMgr *volume.VolumePluginMgr
	// podErrors are errors caught by desiredStateOfWorldPopulator about volumes for a given pod.
	podErrors map[types.UniquePodName]sets.String
	// seLinuxTranslator translates v1.SELinuxOptions to a file SELinux label.
	seLinuxTranslator util.SELinuxLabelTranslator

	sync.RWMutex
}

// The volume object represents a volume that should be attached to this node,
// and mounted to podsToMount.
type volumeToMount struct {
	// volumeName contains the unique identifier for this volume.
	volumeName v1.UniqueVolumeName

	// podsToMount is a map containing the set of pods that reference this
	// volume and should mount it once it is attached. The key in the map is
	// the name of the pod and the value is a pod object containing more
	// information about the pod.
	podsToMount map[types.UniquePodName]podToMount

	// pluginIsAttachable indicates that the plugin for this volume implements
	// the volume.Attacher interface
	pluginIsAttachable bool

	// pluginIsDeviceMountable indicates that the plugin for this volume implements
	// the volume.DeviceMounter interface
	pluginIsDeviceMountable bool

	// volumeGidValue contains the value of the GID annotation, if present.
	volumeGidValue string

	// reportedInUse indicates that the volume was successfully added to the
	// VolumesInUse field in the node's status.
	reportedInUse bool

	// desiredSizeLimit indicates the desired upper bound on the size of the volume
	// (if so implemented)
	desiredSizeLimit *resource.Quantity

	// persistentVolumeSize records desired size of a persistent volume.
	// Usually this value reflects size recorded in pv.Spec.Capacity
	persistentVolumeSize *resource.Quantity
<<<<<<< HEAD
=======

	// seLinuxFileLabel is desired SELinux label on files on the volume. If empty, then
	// - either the context+label is unknown (assigned randomly by the container runtime)
	// - or the volume plugin responsible for this volume does not support mounting with -o context
	// - or the OS does not support SELinux
	// In all cases, the SELinux context does not matter when mounting the volume.
	seLinuxFileLabel string
>>>>>>> e8d3e9b1
}

// The pod object represents a pod that references the underlying volume and
// should mount it once it is attached.
type podToMount struct {
	// podName contains the name of this pod.
	podName types.UniquePodName

	// Pod to mount the volume to. Used to create NewMounter.
	pod *v1.Pod

	// volume spec containing the specification for this volume. Used to
	// generate the volume plugin object, and passed to plugin methods.
	// For non-PVC volumes this is the same as defined in the pod object. For
	// PVC volumes it is from the dereferenced PV object.
	volumeSpec *volume.Spec

	// outerVolumeSpecName is the volume.Spec.Name() of the volume as referenced
	// directly in the pod. If the volume was referenced through a persistent
	// volume claim, this contains the volume.Spec.Name() of the persistent
	// volume claim
	outerVolumeSpecName string
	// mountRequestTime stores time at which mount was requested
	mountRequestTime time.Time
}

const (
	// Maximum errors to be stored per pod in desiredStateOfWorld.podErrors to
	// prevent unbound growth.
	maxPodErrors = 10
)

func (dsw *desiredStateOfWorld) AddPodToVolume(
	podName types.UniquePodName,
	pod *v1.Pod,
	volumeSpec *volume.Spec,
	outerVolumeSpecName string,
	volumeGidValue string,
	seLinuxContainerContexts []*v1.SELinuxOptions) (v1.UniqueVolumeName, error) {
	dsw.Lock()
	defer dsw.Unlock()

	volumePlugin, err := dsw.volumePluginMgr.FindPluginBySpec(volumeSpec)
	if err != nil || volumePlugin == nil {
		return "", fmt.Errorf(
			"failed to get Plugin from volumeSpec for volume %q err=%v",
			volumeSpec.Name(),
			err)
	}

	var volumeName v1.UniqueVolumeName

	// The unique volume name used depends on whether the volume is attachable/device-mountable
	// or not.
	attachable := util.IsAttachableVolume(volumeSpec, dsw.volumePluginMgr)
	deviceMountable := util.IsDeviceMountableVolume(volumeSpec, dsw.volumePluginMgr)
	if attachable || deviceMountable {
		// For attachable/device-mountable volumes, use the unique volume name as reported by
		// the plugin.
		volumeName, err =
			util.GetUniqueVolumeNameFromSpec(volumePlugin, volumeSpec)
		if err != nil {
			return "", fmt.Errorf(
				"failed to GetUniqueVolumeNameFromSpec for volumeSpec %q using volume plugin %q err=%v",
				volumeSpec.Name(),
				volumePlugin.GetPluginName(),
				err)
		}
	} else {
		// For non-attachable and non-device-mountable volumes, generate a unique name based on the pod
		// namespace and name and the name of the volume within the pod.
		volumeName = util.GetUniqueVolumeNameFromSpecWithPod(podName, volumePlugin, volumeSpec)
	}

	seLinuxFileLabel, pluginSupportsSELinuxContextMount, err := dsw.getSELinuxLabel(volumeSpec, seLinuxContainerContexts)
	if err != nil {
		return "", err
	}
	klog.V(4).InfoS("volume final SELinux label decided", "volume", volumeSpec.Name(), "label", seLinuxFileLabel)

	if vol, volumeExists := dsw.volumesToMount[volumeName]; !volumeExists {
		var sizeLimit *resource.Quantity
		if volumeSpec.Volume != nil {
			if util.IsLocalEphemeralVolume(*volumeSpec.Volume) {
				_, podLimits := apiv1resource.PodRequestsAndLimits(pod)
				ephemeralStorageLimit := podLimits[v1.ResourceEphemeralStorage]
				sizeLimit = resource.NewQuantity(ephemeralStorageLimit.Value(), resource.BinarySI)
				if volumeSpec.Volume.EmptyDir != nil &&
					volumeSpec.Volume.EmptyDir.SizeLimit != nil &&
					volumeSpec.Volume.EmptyDir.SizeLimit.Value() > 0 &&
					(sizeLimit.Value() == 0 || volumeSpec.Volume.EmptyDir.SizeLimit.Value() < sizeLimit.Value()) {
					sizeLimit = resource.NewQuantity(volumeSpec.Volume.EmptyDir.SizeLimit.Value(), resource.BinarySI)
				}
			}
		}
<<<<<<< HEAD
=======
		if !util.VolumeSupportsSELinuxMount(volumeSpec) {
			// Clear SELinux label for the volume with unsupported access modes.
			seLinuxFileLabel = ""
		}
		if seLinuxFileLabel != "" {
			seLinuxVolumesAdmitted.Add(1.0)
		}
>>>>>>> e8d3e9b1
		vmt := volumeToMount{
			volumeName:              volumeName,
			podsToMount:             make(map[types.UniquePodName]podToMount),
			pluginIsAttachable:      attachable,
			pluginIsDeviceMountable: deviceMountable,
			volumeGidValue:          volumeGidValue,
			reportedInUse:           false,
			desiredSizeLimit:        sizeLimit,
			seLinuxFileLabel:        seLinuxFileLabel,
		}
		// record desired size of the volume
		if volumeSpec.PersistentVolume != nil {
			pvCap := volumeSpec.PersistentVolume.Spec.Capacity.Storage()
			if pvCap != nil {
				pvCapCopy := pvCap.DeepCopy()
				vmt.persistentVolumeSize = &pvCapCopy
			}
		}
		dsw.volumesToMount[volumeName] = vmt
	} else {
		// volume exists
		if pluginSupportsSELinuxContextMount {
			if seLinuxFileLabel != vol.seLinuxFileLabel {
				// TODO: update the error message after tests, e.g. add at least the conflicting pod names.
				fullErr := fmt.Errorf("conflicting SELinux labels of volume %s: %q and %q", volumeSpec.Name(), vol.seLinuxFileLabel, seLinuxFileLabel)
				supported := util.VolumeSupportsSELinuxMount(volumeSpec)
				if err := handleSELinuxMetricError(fullErr, supported, seLinuxVolumeContextMismatchWarnings, seLinuxVolumeContextMismatchErrors); err != nil {
					return "", err
				}
			} else {
				if seLinuxFileLabel != "" {
					seLinuxVolumesAdmitted.Add(1.0)
				}
			}
		}
		// record desired size of the volume
		if volumeSpec.PersistentVolume != nil {
			pvCap := volumeSpec.PersistentVolume.Spec.Capacity.Storage()
			if pvCap != nil {
				pvCapCopy := pvCap.DeepCopy()
				vmt.persistentVolumeSize = &pvCapCopy
			}
		}

		dsw.volumesToMount[volumeName] = vmt
	}
	oldPodMount, ok := dsw.volumesToMount[volumeName].podsToMount[podName]
	mountRequestTime := time.Now()
	if ok && !volumePlugin.RequiresRemount(volumeSpec) {
		mountRequestTime = oldPodMount.mountRequestTime
	}

	oldPodMount, ok := dsw.volumesToMount[volumeName].podsToMount[podName]
	mountRequestTime := time.Now()
	if ok && !volumePlugin.RequiresRemount(volumeSpec) {
		mountRequestTime = oldPodMount.mountRequestTime
	}

	// Create new podToMount object. If it already exists, it is refreshed with
	// updated values (this is required for volumes that require remounting on
	// pod update, like Downward API volumes).
	dsw.volumesToMount[volumeName].podsToMount[podName] = podToMount{
		podName:             podName,
		pod:                 pod,
		volumeSpec:          volumeSpec,
		outerVolumeSpecName: outerVolumeSpecName,
		mountRequestTime:    mountRequestTime,
	}
	return volumeName, nil
}

func (dsw *desiredStateOfWorld) getSELinuxLabel(volumeSpec *volume.Spec, seLinuxContainerContexts []*v1.SELinuxOptions) (string, bool, error) {
	var seLinuxFileLabel string
	var pluginSupportsSELinuxContextMount bool

	if feature.DefaultFeatureGate.Enabled(features.SELinuxMountReadWriteOncePod) {
		var err error

		if !dsw.seLinuxTranslator.SELinuxEnabled() {
			return "", false, nil
		}

		pluginSupportsSELinuxContextMount, err = dsw.getSELinuxMountSupport(volumeSpec)
		if err != nil {
			return "", false, err
		}
		seLinuxSupported := util.VolumeSupportsSELinuxMount(volumeSpec)
		if pluginSupportsSELinuxContextMount {
			// Ensure that a volume that can be mounted with "-o context=XYZ" is
			// used only by containers with the same SELinux contexts.
			for _, containerContext := range seLinuxContainerContexts {
				newLabel, err := dsw.seLinuxTranslator.SELinuxOptionsToFileLabel(containerContext)
				if err != nil {
					fullErr := fmt.Errorf("failed to construct SELinux label from context %q: %s", containerContext, err)
					if err := handleSELinuxMetricError(fullErr, seLinuxSupported, seLinuxContainerContextWarnings, seLinuxContainerContextErrors); err != nil {
						return "", false, err
					}
				}
				if seLinuxFileLabel == "" {
					seLinuxFileLabel = newLabel
					continue
				}
				if seLinuxFileLabel != newLabel {
					fullErr := fmt.Errorf("volume %s is used with two different SELinux contexts in the same pod: %q, %q", volumeSpec.Name(), seLinuxFileLabel, newLabel)
					if err := handleSELinuxMetricError(fullErr, seLinuxSupported, seLinuxPodContextMismatchWarnings, seLinuxPodContextMismatchErrors); err != nil {
						return "", false, err
					}
				}
			}
		} else {
			// Volume plugin does not support SELinux context mount.
			// DSW will track this volume with SELinux label "", i.e. no mount with
			// -o context.
			seLinuxFileLabel = ""
		}
	}
	return seLinuxFileLabel, pluginSupportsSELinuxContextMount, nil
}

func (dsw *desiredStateOfWorld) MarkVolumesReportedInUse(
	reportedVolumes []v1.UniqueVolumeName) {
	dsw.Lock()
	defer dsw.Unlock()

	reportedVolumesMap := make(
		map[v1.UniqueVolumeName]bool, len(reportedVolumes) /* capacity */)

	for _, reportedVolume := range reportedVolumes {
		reportedVolumesMap[reportedVolume] = true
	}

	for volumeName, volumeObj := range dsw.volumesToMount {
		_, volumeReported := reportedVolumesMap[volumeName]
		volumeObj.reportedInUse = volumeReported
		dsw.volumesToMount[volumeName] = volumeObj
	}
}

func (dsw *desiredStateOfWorld) DeletePodFromVolume(
	podName types.UniquePodName, volumeName v1.UniqueVolumeName) {
	dsw.Lock()
	defer dsw.Unlock()

	delete(dsw.podErrors, podName)

	volumeObj, volumeExists := dsw.volumesToMount[volumeName]
	if !volumeExists {
		return
	}

	if _, podExists := volumeObj.podsToMount[podName]; !podExists {
		return
	}

	// Delete pod if it exists
	delete(dsw.volumesToMount[volumeName].podsToMount, podName)

	if len(dsw.volumesToMount[volumeName].podsToMount) == 0 {
		// Delete volume if no child pods left
		delete(dsw.volumesToMount, volumeName)
	}
}

// UpdatePersistentVolumeSize updates last known PV size. This is used for volume expansion and
// should be only used for persistent volumes.
func (dsw *desiredStateOfWorld) UpdatePersistentVolumeSize(volumeName v1.UniqueVolumeName, size *resource.Quantity) {
	dsw.Lock()
	defer dsw.Unlock()

	vol, volExists := dsw.volumesToMount[volumeName]
	if volExists {
		vol.persistentVolumeSize = size
		dsw.volumesToMount[volumeName] = vol
	}
}

func (dsw *desiredStateOfWorld) VolumeExists(
	volumeName v1.UniqueVolumeName, seLinuxMountContext string) bool {
	dsw.RLock()
	defer dsw.RUnlock()

	vol, volumeExists := dsw.volumesToMount[volumeName]
	if !volumeExists {
		return false
	}
	if feature.DefaultFeatureGate.Enabled(features.SELinuxMountReadWriteOncePod) {
		// Handling two volumes with the same name and different SELinux context
		// as two *different* volumes here. Because if a volume is mounted with
		// an old SELinux context, it must be unmounted first and then mounted again
		// with the new context.
		//
		// This will happen when a pod A with context alpha_t runs and is being
		// terminated by kubelet and its volumes are being torn down, while a
		// pod B with context beta_t is already scheduled on the same node,
		// using the same volumes
		// The volumes from Pod A must be fully unmounted (incl. UnmountDevice)
		// and mounted with new SELinux mount options for pod B.
		// Without SELinux, kubelet can (and often does) reuse device mounted
		// for A.
		return vol.seLinuxFileLabel == seLinuxMountContext
	}
	return true
}

func (dsw *desiredStateOfWorld) PodExistsInVolume(
	podName types.UniquePodName, volumeName v1.UniqueVolumeName, seLinuxMountOption string) bool {
	dsw.RLock()
	defer dsw.RUnlock()

	volumeObj, volumeExists := dsw.volumesToMount[volumeName]
	if !volumeExists {
		return false
	}

	if feature.DefaultFeatureGate.Enabled(features.SELinuxMountReadWriteOncePod) {
		if volumeObj.seLinuxFileLabel != seLinuxMountOption {
			// The volume is in DSW, but with a different SELinux mount option.
			// Report it as unused, so the volume is unmounted and mounted back
			// with the right SELinux option.
			return false
		}
	}

	_, podExists := volumeObj.podsToMount[podName]
	return podExists
}

func (dsw *desiredStateOfWorld) VolumeExistsWithSpecName(podName types.UniquePodName, volumeSpecName string) bool {
	dsw.RLock()
	defer dsw.RUnlock()
	for _, volumeObj := range dsw.volumesToMount {
		if podObj, podExists := volumeObj.podsToMount[podName]; podExists {
			if podObj.volumeSpec.Name() == volumeSpecName {
				return true
			}
		}
	}
	return false
}

func (dsw *desiredStateOfWorld) GetPods() map[types.UniquePodName]bool {
	dsw.RLock()
	defer dsw.RUnlock()

	podList := make(map[types.UniquePodName]bool)
	for _, volumeObj := range dsw.volumesToMount {
		for podName := range volumeObj.podsToMount {
			podList[podName] = true
		}
	}
	return podList
}

func (dsw *desiredStateOfWorld) GetVolumesToMount() []VolumeToMount {
	dsw.RLock()
	defer dsw.RUnlock()

	volumesToMount := make([]VolumeToMount, 0 /* len */, len(dsw.volumesToMount) /* cap */)
	for volumeName, volumeObj := range dsw.volumesToMount {
		for podName, podObj := range volumeObj.podsToMount {
			vmt := VolumeToMount{
				VolumeToMount: operationexecutor.VolumeToMount{
					VolumeName:              volumeName,
					PodName:                 podName,
					Pod:                     podObj.pod,
					VolumeSpec:              podObj.volumeSpec,
					PluginIsAttachable:      volumeObj.pluginIsAttachable,
					PluginIsDeviceMountable: volumeObj.pluginIsDeviceMountable,
					OuterVolumeSpecName:     podObj.outerVolumeSpecName,
					VolumeGidValue:          volumeObj.volumeGidValue,
					ReportedInUse:           volumeObj.reportedInUse,
					MountRequestTime:        podObj.mountRequestTime,
					DesiredSizeLimit:        volumeObj.desiredSizeLimit,
<<<<<<< HEAD
=======
					SELinuxLabel:            volumeObj.seLinuxFileLabel,
>>>>>>> e8d3e9b1
				},
			}
			if volumeObj.persistentVolumeSize != nil {
				vmt.PersistentVolumeSize = volumeObj.persistentVolumeSize.DeepCopy()
			}
			volumesToMount = append(volumesToMount, vmt)
		}
	}
	return volumesToMount
}

func (dsw *desiredStateOfWorld) AddErrorToPod(podName types.UniquePodName, err string) {
	dsw.Lock()
	defer dsw.Unlock()

	if errs, found := dsw.podErrors[podName]; found {
		if errs.Len() <= maxPodErrors {
			errs.Insert(err)
		}
		return
	}
	dsw.podErrors[podName] = sets.NewString(err)
}

func (dsw *desiredStateOfWorld) PopPodErrors(podName types.UniquePodName) []string {
	dsw.Lock()
	defer dsw.Unlock()

	if errs, found := dsw.podErrors[podName]; found {
		delete(dsw.podErrors, podName)
		return errs.List()
	}
	return []string{}
}

func (dsw *desiredStateOfWorld) GetPodsWithErrors() []types.UniquePodName {
	dsw.RLock()
	defer dsw.RUnlock()

	pods := make([]types.UniquePodName, 0, len(dsw.podErrors))
	for podName := range dsw.podErrors {
		pods = append(pods, podName)
	}
	return pods
}

func (dsw *desiredStateOfWorld) MarkVolumeAttachability(volumeName v1.UniqueVolumeName, attachable bool) {
	dsw.Lock()
	defer dsw.Unlock()
	volumeObj, volumeExists := dsw.volumesToMount[volumeName]
	if !volumeExists {
		return
	}
	volumeObj.pluginIsAttachable = attachable
	dsw.volumesToMount[volumeName] = volumeObj
}

func (dsw *desiredStateOfWorld) getSELinuxMountSupport(volumeSpec *volume.Spec) (bool, error) {
	return util.SupportsSELinuxContextMount(volumeSpec, dsw.volumePluginMgr)
}

// Based on isRWOP, bump the right warning / error metric and either consume the error or return it.
func handleSELinuxMetricError(err error, seLinuxSupported bool, warningMetric, errorMetric *metrics.Gauge) error {
	if seLinuxSupported {
		errorMetric.Add(1.0)
		return err
	}

	// This is not an error yet, but it will be when support for other access modes is added.
	warningMetric.Add(1.0)
	klog.V(4).ErrorS(err, "Please report this error in https://github.com/kubernetes/enhancements/issues/1710, together with full Pod yaml file")
	return nil
}<|MERGE_RESOLUTION|>--- conflicted
+++ resolved
@@ -205,8 +205,6 @@
 	// persistentVolumeSize records desired size of a persistent volume.
 	// Usually this value reflects size recorded in pv.Spec.Capacity
 	persistentVolumeSize *resource.Quantity
-<<<<<<< HEAD
-=======
 
 	// seLinuxFileLabel is desired SELinux label on files on the volume. If empty, then
 	// - either the context+label is unknown (assigned randomly by the container runtime)
@@ -214,7 +212,6 @@
 	// - or the OS does not support SELinux
 	// In all cases, the SELinux context does not matter when mounting the volume.
 	seLinuxFileLabel string
->>>>>>> e8d3e9b1
 }
 
 // The pod object represents a pod that references the underlying volume and
@@ -310,8 +307,6 @@
 				}
 			}
 		}
-<<<<<<< HEAD
-=======
 		if !util.VolumeSupportsSELinuxMount(volumeSpec) {
 			// Clear SELinux label for the volume with unsupported access modes.
 			seLinuxFileLabel = ""
@@ -319,7 +314,6 @@
 		if seLinuxFileLabel != "" {
 			seLinuxVolumesAdmitted.Add(1.0)
 		}
->>>>>>> e8d3e9b1
 		vmt := volumeToMount{
 			volumeName:              volumeName,
 			podsToMount:             make(map[types.UniquePodName]podToMount),
@@ -355,21 +349,6 @@
 				}
 			}
 		}
-		// record desired size of the volume
-		if volumeSpec.PersistentVolume != nil {
-			pvCap := volumeSpec.PersistentVolume.Spec.Capacity.Storage()
-			if pvCap != nil {
-				pvCapCopy := pvCap.DeepCopy()
-				vmt.persistentVolumeSize = &pvCapCopy
-			}
-		}
-
-		dsw.volumesToMount[volumeName] = vmt
-	}
-	oldPodMount, ok := dsw.volumesToMount[volumeName].podsToMount[podName]
-	mountRequestTime := time.Now()
-	if ok && !volumePlugin.RequiresRemount(volumeSpec) {
-		mountRequestTime = oldPodMount.mountRequestTime
 	}
 
 	oldPodMount, ok := dsw.volumesToMount[volumeName].podsToMount[podName]
@@ -593,10 +572,7 @@
 					ReportedInUse:           volumeObj.reportedInUse,
 					MountRequestTime:        podObj.mountRequestTime,
 					DesiredSizeLimit:        volumeObj.desiredSizeLimit,
-<<<<<<< HEAD
-=======
 					SELinuxLabel:            volumeObj.seLinuxFileLabel,
->>>>>>> e8d3e9b1
 				},
 			}
 			if volumeObj.persistentVolumeSize != nil {

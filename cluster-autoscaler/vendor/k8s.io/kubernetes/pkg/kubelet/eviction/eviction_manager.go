--- conflicted
+++ resolved
@@ -26,10 +26,6 @@
 
 	v1 "k8s.io/api/core/v1"
 	"k8s.io/apimachinery/pkg/api/resource"
-<<<<<<< HEAD
-	utilfeature "k8s.io/apiserver/pkg/util/feature"
-=======
->>>>>>> e8d3e9b1
 	"k8s.io/client-go/tools/record"
 	v1helper "k8s.io/component-helpers/scheduling/corev1"
 	statsapi "k8s.io/kubelet/pkg/apis/stats/v1alpha1"
@@ -117,10 +113,7 @@
 	recorder record.EventRecorder,
 	nodeRef *v1.ObjectReference,
 	clock clock.WithTicker,
-<<<<<<< HEAD
-=======
 	localStorageCapacityIsolation bool,
->>>>>>> e8d3e9b1
 ) (Manager, lifecycle.PodAdmitHandler) {
 	manager := &managerImpl{
 		clock:                         clock,

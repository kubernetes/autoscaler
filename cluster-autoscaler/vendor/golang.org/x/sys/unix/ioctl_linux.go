--- conflicted
+++ resolved
@@ -193,8 +193,6 @@
 	// The memory layout of IfreqData (type-safe) and ifreq (not type-safe) are
 	// identical so pass *IfreqData directly.
 	return ioctlPtr(fd, req, unsafe.Pointer(value))
-<<<<<<< HEAD
-=======
 }
 
 // IoctlKCMClone attaches a new file descriptor to a multiplexor by cloning an
@@ -218,5 +216,4 @@
 // IoctlKCMUnattach unattaches a TCP socket file descriptor from a multiplexor.
 func IoctlKCMUnattach(fd int, info KCMUnattach) error {
 	return ioctlPtr(fd, SIOCKCMUNATTACH, unsafe.Pointer(&info))
->>>>>>> e8d3e9b1
 }
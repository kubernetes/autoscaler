--- conflicted
+++ resolved
@@ -26,11 +26,7 @@
 var (
 	// MinClusterVersion is the min cluster version this etcd binary is compatible with.
 	MinClusterVersion = "3.0.0"
-<<<<<<< HEAD
-	Version           = "3.5.1"
-=======
 	Version           = "3.5.4"
->>>>>>> e8d3e9b1
 	APIVersion        = "unknown"
 
 	// Git SHA Value will be set during build

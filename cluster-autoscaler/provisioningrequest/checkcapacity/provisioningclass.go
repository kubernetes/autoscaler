--- conflicted
+++ resolved
@@ -128,30 +128,6 @@
 	return combinedStatus.Export()
 }
 
-<<<<<<< HEAD
-// checkcapacity checks if there is capacity in the cluster for pods from a ProvisioningRequest. It persists the scheduling in cluster snapshot whenever all pods can be scheduled, and doesn't change the snapshot otherwise.
-func (o *checkCapacityProvClass) checkcapacity(unschedulablePods []*apiv1.Pod, provReq *provreqwrapper.ProvisioningRequest) (bool, error) {
-	var capacityAvailable bool
-	err, cleanupErr := clustersnapshot.WithForkedSnapshot(o.context.ClusterSnapshot, func() (bool, error) {
-		st, _, err := o.schedulingSimulator.TrySchedulePods(o.context.ClusterSnapshot, unschedulablePods, scheduling.ScheduleAnywhere, true)
-		if len(st) < len(unschedulablePods) || err != nil {
-			if noRetry, ok := provReq.Spec.Parameters[NoRetryParameterKey]; ok && noRetry == "true" {
-				// Failed=true condition triggers retry in Kueue. Otherwise ProvisioningRequest with Provisioned=Failed
-				// condition block capacity in Kueue even if it's in the middle of backoff waiting time.
-				conditions.AddOrUpdateCondition(provReq, v1.Failed, metav1.ConditionTrue, conditions.CapacityIsNotFoundReason, "CA could not find requested capacity", metav1.Now())
-			} else {
-				conditions.AddOrUpdateCondition(provReq, v1.Provisioned, metav1.ConditionFalse, conditions.CapacityIsNotFoundReason, "Capacity is not found, CA will try to find it later.", metav1.Now())
-			}
-			capacityAvailable = false
-		} else {
-			conditions.AddOrUpdateCondition(provReq, v1.Provisioned, metav1.ConditionTrue, conditions.CapacityIsFoundReason, conditions.CapacityIsFoundMsg, metav1.Now())
-			capacityAvailable = true
-		}
-
-		_, updErr := o.client.UpdateProvisioningRequest(provReq.ProvisioningRequest)
-		if updErr != nil {
-			return false, fmt.Errorf("failed to update Provisioned condition to ProvReq %s/%s, err: %v", provReq.Namespace, provReq.Name, updErr)
-=======
 func (o *checkCapacityProvClass) getProvisioningRequestsAndPods(unschedulablePods []*apiv1.Pod) ([]provreq.ProvisioningRequestWithPods, error) {
 	if !o.isBatchEnabled() {
 		klog.Info("Processing single provisioning request (non-batch)")
@@ -159,7 +135,6 @@
 		prs = provreqclient.FilterOutProvisioningClass(prs, v1.ProvisioningClassCheckCapacity)
 		if len(prs) == 0 {
 			return nil, nil
->>>>>>> 4d092e5f
 		}
 		return []provreq.ProvisioningRequestWithPods{{PrWrapper: prs[0], Pods: unschedulablePods}}, nil
 	}

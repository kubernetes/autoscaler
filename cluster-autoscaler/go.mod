module k8s.io/autoscaler/cluster-autoscaler

go 1.24.0

require (
	cloud.google.com/go/compute/metadata v0.5.0
	github.com/Azure/azure-sdk-for-go v68.0.0+incompatible
	github.com/Azure/azure-sdk-for-go-extensions v0.1.6
	github.com/Azure/azure-sdk-for-go/sdk/azcore v1.13.0
	github.com/Azure/azure-sdk-for-go/sdk/azidentity v1.7.0
	github.com/Azure/azure-sdk-for-go/sdk/resourcemanager/containerservice/armcontainerservice/v5 v5.1.0-beta.2
	github.com/Azure/go-autorest/autorest v0.11.29
	github.com/Azure/go-autorest/autorest/adal v0.9.24
	github.com/Azure/go-autorest/autorest/azure/auth v0.5.13
	github.com/Azure/go-autorest/autorest/date v0.3.0
	github.com/Azure/go-autorest/autorest/to v0.4.0
	github.com/Azure/skewer v0.0.19
	github.com/aws/aws-sdk-go v1.44.241
	github.com/cenkalti/backoff/v4 v4.3.0
	github.com/digitalocean/godo v1.27.0
	github.com/gofrs/uuid v4.4.0+incompatible
	github.com/golang/mock v1.6.0
	github.com/google/go-cmp v0.7.0
	github.com/google/go-querystring v1.0.0
	github.com/google/uuid v1.6.0
	github.com/jmattheis/goverter v1.4.0
	github.com/jmespath/go-jmespath v0.4.0
	github.com/json-iterator/go v1.1.12
	github.com/pkg/errors v0.9.1
	github.com/prometheus/client_golang v1.22.0-rc.0
	github.com/spf13/pflag v1.0.5
	github.com/stretchr/testify v1.10.0
	github.com/vburenin/ifacemaker v1.2.1
	go.uber.org/mock v0.4.0
<<<<<<< HEAD
	golang.org/x/crypto v0.36.0
	golang.org/x/net v0.38.0
=======
	golang.org/x/crypto v0.35.0
	golang.org/x/net v0.33.0
>>>>>>> 8b9624d7
	golang.org/x/oauth2 v0.27.0
	golang.org/x/sys v0.31.0
	google.golang.org/api v0.151.0
	google.golang.org/grpc v1.68.1
	google.golang.org/protobuf v1.36.5
	gopkg.in/gcfg.v1 v1.2.3
	gopkg.in/yaml.v2 v2.4.0
	k8s.io/api v0.33.1
	k8s.io/apimachinery v0.33.1
	k8s.io/apiserver v0.33.0-beta.0
	k8s.io/autoscaler/cluster-autoscaler/apis v0.0.0-20240627115740-d52e4b9665d7
	k8s.io/client-go v0.33.0-beta.0
	k8s.io/cloud-provider v0.30.1
	k8s.io/cloud-provider-aws v1.27.0
	k8s.io/cloud-provider-gcp/providers v0.28.2
	k8s.io/component-base v0.33.0-beta.0
	k8s.io/component-helpers v0.33.0-beta.0
	k8s.io/dynamic-resource-allocation v0.0.0
	k8s.io/klog/v2 v2.130.1
	k8s.io/kubelet v0.33.0-beta.0
	k8s.io/kubernetes v1.33.0-beta.0
	k8s.io/utils v0.0.0-20241104100929-3ea5e8cea738
	sigs.k8s.io/cloud-provider-azure v1.29.4
	sigs.k8s.io/cloud-provider-azure/pkg/azclient v0.0.13
	sigs.k8s.io/yaml v1.4.0
)

require (
	cel.dev/expr v0.19.1 // indirect
	github.com/Azure/azure-sdk-for-go/sdk/internal v1.10.0 // indirect
	github.com/Azure/azure-sdk-for-go/sdk/keyvault/azsecrets v0.12.0 // indirect
	github.com/Azure/azure-sdk-for-go/sdk/keyvault/internal v0.7.1 // indirect
	github.com/Azure/azure-sdk-for-go/sdk/resourcemanager/compute/armcompute/v5 v5.6.0 // indirect
	github.com/Azure/azure-sdk-for-go/sdk/resourcemanager/containerregistry/armcontainerregistry v1.2.0 // indirect
	github.com/Azure/azure-sdk-for-go/sdk/resourcemanager/containerservice/armcontainerservice/v4 v4.8.0 // indirect
	github.com/Azure/azure-sdk-for-go/sdk/resourcemanager/keyvault/armkeyvault v1.4.0 // indirect
	github.com/Azure/azure-sdk-for-go/sdk/resourcemanager/network/armnetwork/v4 v4.3.0 // indirect
	github.com/Azure/azure-sdk-for-go/sdk/resourcemanager/privatedns/armprivatedns v1.2.0 // indirect
	github.com/Azure/azure-sdk-for-go/sdk/resourcemanager/resources/armresources v1.2.0 // indirect
	github.com/Azure/azure-sdk-for-go/sdk/resourcemanager/storage/armstorage v1.5.0 // indirect
	github.com/Azure/go-armbalancer v0.0.2 // indirect
	github.com/Azure/go-autorest v14.2.0+incompatible // indirect
	github.com/Azure/go-autorest/autorest/azure/cli v0.4.6 // indirect
	github.com/Azure/go-autorest/autorest/mocks v0.4.2 // indirect
	github.com/Azure/go-autorest/autorest/validation v0.3.1 // indirect
	github.com/Azure/go-autorest/logger v0.2.1 // indirect
	github.com/Azure/go-autorest/tracing v0.6.0 // indirect
	github.com/AzureAD/microsoft-authentication-library-for-go v1.2.2 // indirect
	github.com/GoogleCloudPlatform/k8s-cloud-provider v1.25.0 // indirect
	github.com/JeffAshton/win_pdh v0.0.0-20161109143554-76bb4ee9f0ab // indirect
	github.com/Microsoft/go-winio v0.6.2 // indirect
	github.com/Microsoft/hnslib v0.0.8 // indirect
	github.com/NYTimes/gziphandler v1.1.1 // indirect
	github.com/antlr4-go/antlr/v4 v4.13.0 // indirect
	github.com/armon/circbuf v0.0.0-20190214190532-5111143e8da2 // indirect
	github.com/beorn7/perks v1.0.1 // indirect
	github.com/blang/semver/v4 v4.0.0 // indirect
	github.com/cespare/xxhash/v2 v2.3.0 // indirect
	github.com/container-storage-interface/spec v1.9.0 // indirect
	github.com/containerd/containerd/api v1.8.0 // indirect
	github.com/containerd/errdefs v1.0.0 // indirect
	github.com/containerd/errdefs/pkg v0.3.0 // indirect
	github.com/containerd/log v0.1.0 // indirect
	github.com/containerd/ttrpc v1.2.6 // indirect
	github.com/containerd/typeurl/v2 v2.2.2 // indirect
	github.com/coreos/go-semver v0.3.1 // indirect
	github.com/coreos/go-systemd/v22 v22.5.0 // indirect
	github.com/cyphar/filepath-securejoin v0.4.1 // indirect
	github.com/dave/jennifer v1.6.0 // indirect
	github.com/davecgh/go-spew v1.1.2-0.20180830191138-d8f796af33cc // indirect
	github.com/dimchansky/utfbom v1.1.1 // indirect
	github.com/distribution/reference v0.6.0 // indirect
	github.com/docker/docker v27.1.1+incompatible // indirect
	github.com/docker/go-units v0.5.0 // indirect
	github.com/emicklei/go-restful/v3 v3.11.0 // indirect
	github.com/euank/go-kmsg-parser v2.0.0+incompatible // indirect
	github.com/felixge/httpsnoop v1.0.4 // indirect
	github.com/fsnotify/fsnotify v1.7.0 // indirect
	github.com/fxamacker/cbor/v2 v2.7.0 // indirect
	github.com/go-logr/logr v1.4.2 // indirect
	github.com/go-logr/stdr v1.2.2 // indirect
	github.com/go-logr/zapr v1.3.0 // indirect
	github.com/go-openapi/jsonpointer v0.21.0 // indirect
	github.com/go-openapi/jsonreference v0.20.2 // indirect
	github.com/go-openapi/swag v0.23.0 // indirect
	github.com/go-task/slim-sprig/v3 v3.0.0 // indirect
	github.com/godbus/dbus/v5 v5.1.0 // indirect
	github.com/gogo/protobuf v1.3.2 // indirect
	github.com/golang-jwt/jwt/v4 v4.5.1 // indirect
	github.com/golang-jwt/jwt/v5 v5.2.1 // indirect
	github.com/golang/groupcache v0.0.0-20210331224755-41bb18bfe9da // indirect
	github.com/golang/protobuf v1.5.4 // indirect
	github.com/google/btree v1.1.3 // indirect
	github.com/google/cadvisor v0.52.1 // indirect
	github.com/google/cel-go v0.23.2 // indirect
	github.com/google/gnostic-models v0.6.9 // indirect
	github.com/google/pprof v0.0.0-20241029153458-d1b30febd7db // indirect
	github.com/google/s2a-go v0.1.7 // indirect
	github.com/googleapis/enterprise-certificate-proxy v0.3.2 // indirect
	github.com/googleapis/gax-go/v2 v2.12.0 // indirect
	github.com/gorilla/websocket v1.5.3 // indirect
	github.com/grpc-ecosystem/go-grpc-prometheus v1.2.0 // indirect
	github.com/grpc-ecosystem/grpc-gateway/v2 v2.24.0 // indirect
	github.com/inconshreveable/mousetrap v1.1.0 // indirect
	github.com/jessevdk/go-flags v1.4.1-0.20181029123624-5de817a9aa20 // indirect
	github.com/josharian/intern v1.0.0 // indirect
	github.com/karrick/godirwalk v1.17.0 // indirect
	github.com/kylelemons/godebug v1.1.0 // indirect
	github.com/libopenstorage/openstorage v1.0.0 // indirect
	github.com/mailru/easyjson v0.7.7 // indirect
	github.com/mistifyio/go-zfs v2.1.2-0.20190413222219-f784269be439+incompatible // indirect
	github.com/mitchellh/go-homedir v1.1.0 // indirect
	github.com/moby/spdystream v0.5.0 // indirect
	github.com/moby/sys/mountinfo v0.7.2 // indirect
	github.com/moby/sys/userns v0.1.0 // indirect
	github.com/modern-go/concurrent v0.0.0-20180306012644-bacd9c7ef1dd // indirect
	github.com/modern-go/reflect2 v1.0.2 // indirect
	github.com/mohae/deepcopy v0.0.0-20170929034955-c48cc78d4826 // indirect
	github.com/munnerz/goautoneg v0.0.0-20191010083416-a7dc8b61c822 // indirect
	github.com/mxk/go-flowrate v0.0.0-20140419014527-cca7078d478f // indirect
	github.com/onsi/ginkgo/v2 v2.21.0 // indirect
	github.com/onsi/gomega v1.35.1 // indirect
	github.com/opencontainers/cgroups v0.0.1 // indirect
	github.com/opencontainers/go-digest v1.0.0 // indirect
	github.com/opencontainers/image-spec v1.1.1 // indirect
	github.com/opencontainers/runtime-spec v1.2.0 // indirect
	github.com/opencontainers/selinux v1.11.1 // indirect
	github.com/pkg/browser v0.0.0-20240102092130-5ac0b6a4141c // indirect
	github.com/pmezard/go-difflib v1.0.1-0.20181226105442-5d4384ee4fb2 // indirect
	github.com/prometheus/client_model v0.6.1 // indirect
	github.com/prometheus/common v0.62.0 // indirect
	github.com/prometheus/procfs v0.15.1 // indirect
	github.com/sirupsen/logrus v1.9.3 // indirect
	github.com/spf13/cobra v1.8.1 // indirect
	github.com/stoewer/go-strcase v1.3.0 // indirect
	github.com/stretchr/objx v0.5.2 // indirect
	github.com/x448/float16 v0.8.4 // indirect
	go.etcd.io/etcd/api/v3 v3.5.16 // indirect
	go.etcd.io/etcd/client/pkg/v3 v3.5.16 // indirect
	go.etcd.io/etcd/client/v3 v3.5.16 // indirect
	go.opencensus.io v0.24.0 // indirect
	go.opentelemetry.io/auto/sdk v1.1.0 // indirect
	go.opentelemetry.io/contrib/instrumentation/github.com/emicklei/go-restful/otelrestful v0.42.0 // indirect
	go.opentelemetry.io/contrib/instrumentation/google.golang.org/grpc/otelgrpc v0.58.0 // indirect
	go.opentelemetry.io/contrib/instrumentation/net/http/otelhttp v0.58.0 // indirect
	go.opentelemetry.io/otel v1.33.0 // indirect
	go.opentelemetry.io/otel/exporters/otlp/otlptrace v1.33.0 // indirect
	go.opentelemetry.io/otel/exporters/otlp/otlptrace/otlptracegrpc v1.33.0 // indirect
	go.opentelemetry.io/otel/metric v1.33.0 // indirect
	go.opentelemetry.io/otel/sdk v1.33.0 // indirect
	go.opentelemetry.io/otel/trace v1.33.0 // indirect
	go.opentelemetry.io/proto/otlp v1.4.0 // indirect
	go.uber.org/multierr v1.11.0 // indirect
	go.uber.org/zap v1.27.0 // indirect
	golang.org/x/exp v0.0.0-20240719175910-8a7402abbf56 // indirect
	golang.org/x/mod v0.21.0 // indirect
	golang.org/x/sync v0.12.0 // indirect
	golang.org/x/term v0.30.0 // indirect
	golang.org/x/text v0.23.0 // indirect
	golang.org/x/time v0.9.0 // indirect
	golang.org/x/tools v0.26.0 // indirect
	google.golang.org/genproto/googleapis/api v0.0.0-20241209162323-e6fa225c2576 // indirect
	google.golang.org/genproto/googleapis/rpc v0.0.0-20241209162323-e6fa225c2576 // indirect
	gopkg.in/evanphx/json-patch.v4 v4.12.0 // indirect
	gopkg.in/inf.v0 v0.9.1 // indirect
	gopkg.in/natefinch/lumberjack.v2 v2.2.1 // indirect
	gopkg.in/warnings.v0 v0.1.2 // indirect
	gopkg.in/yaml.v3 v3.0.1 // indirect
	k8s.io/apiextensions-apiserver v0.0.0 // indirect
	k8s.io/code-generator v0.33.0-beta.0 // indirect
	k8s.io/controller-manager v0.33.0-beta.0 // indirect
	k8s.io/cri-api v0.33.0-beta.0 // indirect
	k8s.io/cri-client v0.0.0 // indirect
	k8s.io/csi-translation-lib v0.27.0 // indirect
	k8s.io/gengo/v2 v2.0.0-20250207200755-1244d31929d7 // indirect
	k8s.io/kms v0.33.0-beta.0 // indirect
	k8s.io/kube-openapi v0.0.0-20250304201544-e5f78fe3ede9 // indirect
	k8s.io/kube-scheduler v0.0.0 // indirect
	k8s.io/kubectl v0.28.0 // indirect
	k8s.io/mount-utils v0.26.0-alpha.0 // indirect
	sigs.k8s.io/apiserver-network-proxy/konnectivity-client v0.31.2 // indirect
	sigs.k8s.io/cloud-provider-azure/pkg/azclient/configloader v0.0.4 // indirect
	sigs.k8s.io/json v0.0.0-20241010143419-9aa6b5e7a4b3 // indirect
	sigs.k8s.io/randfill v1.0.0 // indirect
	sigs.k8s.io/structured-merge-diff/v4 v4.6.0 // indirect
)

replace github.com/aws/aws-sdk-go/service/eks => github.com/aws/aws-sdk-go/service/eks v1.38.49

replace github.com/digitalocean/godo => github.com/digitalocean/godo v1.27.0

replace github.com/rancher/go-rancher => github.com/rancher/go-rancher v0.1.0

replace k8s.io/api => k8s.io/api v0.33.1

replace k8s.io/apiextensions-apiserver => k8s.io/apiextensions-apiserver v0.33.0-beta.0

replace k8s.io/apimachinery => k8s.io/apimachinery v0.33.0-beta.0

replace k8s.io/apiserver => k8s.io/apiserver v0.33.0-beta.0

replace k8s.io/cli-runtime => k8s.io/cli-runtime v0.33.0-beta.0

replace k8s.io/client-go => k8s.io/client-go v0.33.0-beta.0

replace k8s.io/cloud-provider => k8s.io/cloud-provider v0.33.0-beta.0

replace k8s.io/cluster-bootstrap => k8s.io/cluster-bootstrap v0.33.0-beta.0

replace k8s.io/code-generator => k8s.io/code-generator v0.33.0-beta.0

replace k8s.io/component-base => k8s.io/component-base v0.33.0-beta.0

replace k8s.io/component-helpers => k8s.io/component-helpers v0.33.0-beta.0

replace k8s.io/controller-manager => k8s.io/controller-manager v0.33.0-beta.0

replace k8s.io/cri-api => k8s.io/cri-api v0.33.0-beta.0

replace k8s.io/csi-translation-lib => k8s.io/csi-translation-lib v0.33.0-beta.0

replace k8s.io/kube-aggregator => k8s.io/kube-aggregator v0.33.0-beta.0

replace k8s.io/kube-controller-manager => k8s.io/kube-controller-manager v0.33.0-beta.0

replace k8s.io/kube-proxy => k8s.io/kube-proxy v0.33.0-beta.0

replace k8s.io/kube-scheduler => k8s.io/kube-scheduler v0.33.0-beta.0

replace k8s.io/kubectl => k8s.io/kubectl v0.33.0-beta.0

replace k8s.io/kubelet => k8s.io/kubelet v0.33.0-beta.0

replace k8s.io/metrics => k8s.io/metrics v0.33.0-beta.0

replace k8s.io/mount-utils => k8s.io/mount-utils v0.33.0-beta.0

replace k8s.io/sample-apiserver => k8s.io/sample-apiserver v0.33.0-beta.0

replace k8s.io/sample-cli-plugin => k8s.io/sample-cli-plugin v0.33.0-beta.0

replace k8s.io/sample-controller => k8s.io/sample-controller v0.33.0-beta.0

replace k8s.io/pod-security-admission => k8s.io/pod-security-admission v0.33.0-beta.0

replace k8s.io/dynamic-resource-allocation => k8s.io/dynamic-resource-allocation v0.33.0-beta.0

replace k8s.io/kms => k8s.io/kms v0.33.0-beta.0

replace k8s.io/endpointslice => k8s.io/endpointslice v0.33.0-beta.0

replace k8s.io/autoscaler/cluster-autoscaler/apis => ./apis

replace k8s.io/cri-client => k8s.io/cri-client v0.33.0-beta.0

replace k8s.io/externaljwt => k8s.io/externaljwt v0.33.0-beta.0<|MERGE_RESOLUTION|>--- conflicted
+++ resolved
@@ -32,13 +32,8 @@
 	github.com/stretchr/testify v1.10.0
 	github.com/vburenin/ifacemaker v1.2.1
 	go.uber.org/mock v0.4.0
-<<<<<<< HEAD
-	golang.org/x/crypto v0.36.0
-	golang.org/x/net v0.38.0
-=======
 	golang.org/x/crypto v0.35.0
 	golang.org/x/net v0.33.0
->>>>>>> 8b9624d7
 	golang.org/x/oauth2 v0.27.0
 	golang.org/x/sys v0.31.0
 	google.golang.org/api v0.151.0

/*
Copyright 2020 The Kubernetes Authors.

Licensed under the Apache License, Version 2.0 (the "License");
you may not use this file except in compliance with the License.
You may obtain a copy of the License at

    http://www.apache.org/licenses/LICENSE-2.0

Unless required by applicable law or agreed to in writing, software
distributed under the License is distributed on an "AS IS" BASIS,
WITHOUT WARRANTIES OR CONDITIONS OF ANY KIND, either express or implied.
See the License for the specific language governing permissions and
limitations under the License.
*/

package clusterapi

import (
	"context"
	"fmt"
<<<<<<< HEAD
	metav1 "k8s.io/apimachinery/pkg/apis/meta/v1"
	"k8s.io/apimachinery/pkg/apis/meta/v1/unstructured"
	"k8s.io/client-go/tools/cache"
	"testing"
	"time"
=======
	"testing"
	"time"

	"k8s.io/apimachinery/pkg/api/resource"
	metav1 "k8s.io/apimachinery/pkg/apis/meta/v1"
	"k8s.io/apimachinery/pkg/apis/meta/v1/unstructured"
	"k8s.io/client-go/tools/cache"
)

const (
	cpuStatusKey       = "cpu"
	memoryStatusKey    = "memory"
	nvidiaGpuStatusKey = "nvidia.com/gpu"
>>>>>>> e8d3e9b1
)

func TestSetSize(t *testing.T) {
	initialReplicas := 1
	updatedReplicas := 5

	test := func(t *testing.T, testConfig *testConfig) {
		controller, stop := mustCreateTestController(t, testConfig)
		defer stop()

		testResource := testConfig.machineSet
		if testConfig.machineDeployment != nil {
			testResource = testConfig.machineDeployment
		}

		sr, err := newUnstructuredScalableResource(controller, testResource)
		if err != nil {
			t.Fatal(err)
		}

		gvr, err := sr.GroupVersionResource()
		if err != nil {
			t.Fatal(err)
		}

		err = sr.SetSize(updatedReplicas)
		if err != nil {
			t.Fatal(err)
		}

		s, err := sr.controller.managementScaleClient.Scales(testResource.GetNamespace()).
			Get(context.TODO(), gvr.GroupResource(), testResource.GetName(), metav1.GetOptions{})

		if s.Spec.Replicas != int32(updatedReplicas) {
			t.Errorf("expected %v, got: %v", updatedReplicas, s.Spec.Replicas)
		}

		replicas, found, err := unstructured.NestedInt64(sr.unstructured.Object, "spec", "replicas")
		if err != nil {
			t.Fatal(err)
		}
		if !found {
			t.Fatal("replicas = 0")
		}
		if replicas != int64(updatedReplicas) {
			t.Errorf("expected %v, got: %v", updatedReplicas, replicas)
		}
	}

	t.Run("MachineSet", func(t *testing.T) {
		test(t, createMachineSetTestConfig(
			RandomString(6),
			RandomString(6),
			RandomString(6),
			initialReplicas, map[string]string{
				nodeGroupMinSizeAnnotationKey: "1",
				nodeGroupMaxSizeAnnotationKey: "10",
			},
			nil,
		))
	})

	t.Run("MachineDeployment", func(t *testing.T) {
		test(t, createMachineDeploymentTestConfig(
			RandomString(6),
			RandomString(6),
			RandomString(6),
			initialReplicas, map[string]string{
				nodeGroupMinSizeAnnotationKey: "1",
				nodeGroupMaxSizeAnnotationKey: "10",
			},
			nil,
		))
	})
}

func TestReplicas(t *testing.T) {
	initialReplicas := 1
	updatedReplicas := 5

	test := func(t *testing.T, testConfig *testConfig) {
		controller, stop := mustCreateTestController(t, testConfig)
		defer stop()

		testResource := testConfig.machineSet
		if testConfig.machineDeployment != nil {
			testResource = testConfig.machineDeployment
		}

		sr, err := newUnstructuredScalableResource(controller, testResource)
		if err != nil {
			t.Fatal(err)
		}

		gvr, err := sr.GroupVersionResource()
		if err != nil {
			t.Fatal(err)
		}

		i, err := sr.Replicas()
		if err != nil {
			t.Fatal(err)
		}

		if i != initialReplicas {
			t.Errorf("expected %v, got: %v", initialReplicas, i)
		}

		// fetch and update machineSet
		s, err := sr.controller.managementScaleClient.Scales(testResource.GetNamespace()).
			Get(context.TODO(), gvr.GroupResource(), testResource.GetName(), metav1.GetOptions{})
		if err != nil {
			t.Fatal(err)
		}

		s.Spec.Replicas = int32(updatedReplicas)

		ch := make(chan error)
		checkDone := func(obj interface{}) (bool, error) {
			u, ok := obj.(*unstructured.Unstructured)
			if !ok {
				return false, nil
			}
			sr, err := newUnstructuredScalableResource(controller, u)
			if err != nil {
				return true, err
			}
			i, err := sr.Replicas()
			if err != nil {
				return true, err
			}
			if i != updatedReplicas {
				return true, fmt.Errorf("expected %v, got: %v", updatedReplicas, i)
			}
			return true, nil
		}
		handler := cache.ResourceEventHandlerFuncs{
			AddFunc: func(obj interface{}) {
				match, err := checkDone(obj)
				if match {
					ch <- err
				}
			},
			UpdateFunc: func(oldObj, newObj interface{}) {
				match, err := checkDone(newObj)
				if match {
					ch <- err
				}
			},
		}

		controller.machineSetInformer.Informer().AddEventHandler(handler)
		controller.machineDeploymentInformer.Informer().AddEventHandler(handler)

		_, err = sr.controller.managementScaleClient.Scales(testResource.GetNamespace()).
			Update(context.TODO(), gvr.GroupResource(), s, metav1.UpdateOptions{})
		if err != nil {
			t.Fatal(err)
		}

		lastErr := fmt.Errorf("no updates received yet")
		for lastErr != nil {
			select {
			case err = <-ch:
				lastErr = err
			case <-time.After(1 * time.Second):
				t.Fatal(fmt.Errorf("timeout while waiting for update. Last error was: %v", lastErr))
			}
		}
	}

	t.Run("MachineSet", func(t *testing.T) {
		test(t, createMachineSetTestConfig(RandomString(6), RandomString(6), RandomString(6), initialReplicas, nil, nil))
	})

	t.Run("MachineDeployment", func(t *testing.T) {
		test(t, createMachineDeploymentTestConfig(RandomString(6), RandomString(6), RandomString(6), initialReplicas, nil, nil))
	})
}

func TestSetSizeAndReplicas(t *testing.T) {
	initialReplicas := 1
	updatedReplicas := 5

	test := func(t *testing.T, testConfig *testConfig) {
		controller, stop := mustCreateTestController(t, testConfig)
		defer stop()

		testResource := testConfig.machineSet
		if testConfig.machineDeployment != nil {
			testResource = testConfig.machineDeployment
		}

		sr, err := newUnstructuredScalableResource(controller, testResource)
		if err != nil {
			t.Fatal(err)
		}

		i, err := sr.Replicas()
		if err != nil {
			t.Fatal(err)
		}

		if i != initialReplicas {
			t.Errorf("expected %v, got: %v", initialReplicas, i)
		}

		err = sr.SetSize(updatedReplicas)
		if err != nil {
			t.Fatal(err)
		}

		i, err = sr.Replicas()
		if err != nil {
			t.Fatal(err)
		}

		if i != updatedReplicas {
			t.Errorf("expected %v, got: %v", updatedReplicas, i)
		}
	}

	t.Run("MachineSet", func(t *testing.T) {
		test(t, createMachineSetTestConfig(
			RandomString(6),
			RandomString(6),
			RandomString(6),
			initialReplicas, map[string]string{
				nodeGroupMinSizeAnnotationKey: "1",
				nodeGroupMaxSizeAnnotationKey: "10",
			},
			nil,
		))
	})

	t.Run("MachineDeployment", func(t *testing.T) {
		test(t, createMachineDeploymentTestConfig(
			RandomString(6),
			RandomString(6),
			RandomString(6),
			initialReplicas, map[string]string{
				nodeGroupMinSizeAnnotationKey: "1",
				nodeGroupMaxSizeAnnotationKey: "10",
			},
			nil,
		))
	})
}

func TestAnnotations(t *testing.T) {
	cpuQuantity := resource.MustParse("2")
	memQuantity := resource.MustParse("1024Mi")
	gpuQuantity := resource.MustParse("1")
	maxPodsQuantity := resource.MustParse("42")
	annotations := map[string]string{
		cpuKey:      cpuQuantity.String(),
		memoryKey:   memQuantity.String(),
		gpuCountKey: gpuQuantity.String(),
		maxPodsKey:  maxPodsQuantity.String(),
	}

	test := func(t *testing.T, testConfig *testConfig, testResource *unstructured.Unstructured) {
		controller, stop := mustCreateTestController(t, testConfig)
		defer stop()

		sr, err := newUnstructuredScalableResource(controller, testResource)
		if err != nil {
			t.Fatal(err)
		}

		if cpu, err := sr.InstanceCPUCapacityAnnotation(); err != nil {
			t.Fatal(err)
		} else if cpuQuantity.Cmp(cpu) != 0 {
			t.Errorf("expected %v, got %v", cpuQuantity, cpu)
		}

		if mem, err := sr.InstanceMemoryCapacityAnnotation(); err != nil {
			t.Fatal(err)
		} else if memQuantity.Cmp(mem) != 0 {
			t.Errorf("expected %v, got %v", memQuantity, mem)
		}

		if gpu, err := sr.InstanceGPUCapacityAnnotation(); err != nil {
			t.Fatal(err)
		} else if gpuQuantity.Cmp(gpu) != 0 {
			t.Errorf("expected %v, got %v", gpuQuantity, gpu)
		}

		if maxPods, err := sr.InstanceMaxPodsCapacityAnnotation(); err != nil {
			t.Fatal(err)
		} else if maxPodsQuantity.Cmp(maxPods) != 0 {
			t.Errorf("expected %v, got %v", maxPodsQuantity, maxPods)
		}
	}

	t.Run("MachineSet", func(t *testing.T) {
		testConfig := createMachineSetTestConfig(RandomString(6), RandomString(6), RandomString(6), 1, annotations, nil)
		test(t, testConfig, testConfig.machineSet)
	})

	t.Run("MachineDeployment", func(t *testing.T) {
		testConfig := createMachineDeploymentTestConfig(RandomString(6), RandomString(6), RandomString(6), 1, annotations, nil)
		test(t, testConfig, testConfig.machineDeployment)
	})
}

func TestCanScaleFromZero(t *testing.T) {
	testConfigs := []struct {
		name        string
		annotations map[string]string
		capacity    map[string]string
		canScale    bool
	}{
		{
			"can scale from zero",
			map[string]string{
				cpuKey:    "1",
				memoryKey: "1024Mi",
			},
			nil,
			true,
		},
		{
			"with missing CPU info cannot scale from zero",
			map[string]string{
				memoryKey: "1024Mi",
			},
			nil,
			false,
		},
		{
			"with missing Memory info cannot scale from zero",
			map[string]string{
				cpuKey: "1",
			},
			nil,
			false,
		},
		{
			"with no information cannot scale from zero",
			map[string]string{},
			nil,
			false,
		},
		{
			"with capacity in machine template can scale from zero",
			map[string]string{},
			map[string]string{
				cpuStatusKey:    "1",
				memoryStatusKey: "4G",
			},
			true,
		},
		{
			"with missing cpu capacity in machine template cannot scale from zero",
			map[string]string{},
			map[string]string{
				memoryStatusKey: "4G",
			},
			false,
		},
		{
			"with missing memory capacity in machine template cannot scale from zero",
			map[string]string{},
			map[string]string{
				cpuStatusKey: "1",
			},
			false,
		},
		{
			"with both annotations and capacity in machine template can scale from zero",
			map[string]string{
				cpuKey:    "1",
				memoryKey: "1024Mi",
			},
			map[string]string{
				cpuStatusKey:    "1",
				memoryStatusKey: "4G",
			},
			true,
		},
		{
			"with incomplete annotations and capacity in machine template cannot scale from zero",
			map[string]string{
				cpuKey: "1",
			},
			map[string]string{
				nvidiaGpuStatusKey: "1",
			},
			false,
		},
		{
			"with complete information split across annotations and capacity in machine template can scale from zero",
			map[string]string{
				cpuKey: "1",
			},
			map[string]string{
				memoryStatusKey: "4G",
			},
			true,
		},
	}

	for _, tc := range testConfigs {
		testname := fmt.Sprintf("MachineSet %s", tc.name)
		t.Run(testname, func(t *testing.T) {
			msTestConfig := createMachineSetTestConfig(RandomString(6), RandomString(6), RandomString(6), 1, tc.annotations, tc.capacity)
			controller, stop := mustCreateTestController(t, msTestConfig)
			defer stop()

			testResource := msTestConfig.machineSet

			sr, err := newUnstructuredScalableResource(controller, testResource)
			if err != nil {
				t.Fatal(err)
			}

			canScale := sr.CanScaleFromZero()
			if canScale != tc.canScale {
				t.Errorf("expected %v, got %v", tc.canScale, canScale)
			}
		})
	}

	for _, tc := range testConfigs {
		testname := fmt.Sprintf("MachineDeployment %s", tc.name)
		t.Run(testname, func(t *testing.T) {
			msTestConfig := createMachineDeploymentTestConfig(RandomString(6), RandomString(6), RandomString(6), 1, tc.annotations, tc.capacity)
			controller, stop := mustCreateTestController(t, msTestConfig)
			defer stop()

			testResource := msTestConfig.machineDeployment

			sr, err := newUnstructuredScalableResource(controller, testResource)
			if err != nil {
				t.Fatal(err)
			}

			canScale := sr.CanScaleFromZero()
			if canScale != tc.canScale {
				t.Errorf("expected %v, got %v", tc.canScale, canScale)
			}
		})
	}
}<|MERGE_RESOLUTION|>--- conflicted
+++ resolved
@@ -19,13 +19,6 @@
 import (
 	"context"
 	"fmt"
-<<<<<<< HEAD
-	metav1 "k8s.io/apimachinery/pkg/apis/meta/v1"
-	"k8s.io/apimachinery/pkg/apis/meta/v1/unstructured"
-	"k8s.io/client-go/tools/cache"
-	"testing"
-	"time"
-=======
 	"testing"
 	"time"
 
@@ -39,7 +32,6 @@
 	cpuStatusKey       = "cpu"
 	memoryStatusKey    = "memory"
 	nvidiaGpuStatusKey = "nvidia.com/gpu"
->>>>>>> e8d3e9b1
 )
 
 func TestSetSize(t *testing.T) {

---
apiVersion: v1
kind: ServiceAccount
metadata:
  labels:
    k8s-addon: cluster-autoscaler.addons.k8s.io
    k8s-app: cluster-autoscaler
  name: cluster-autoscaler
  namespace: kube-system
---
apiVersion: rbac.authorization.k8s.io/v1
kind: ClusterRole
metadata:
  name: cluster-autoscaler
  labels:
    k8s-addon: cluster-autoscaler.addons.k8s.io
    k8s-app: cluster-autoscaler
rules:
  - apiGroups: [""]
    resources: ["events", "endpoints"]
    verbs: ["create", "patch"]
  - apiGroups: [""]
    resources: ["pods/eviction"]
    verbs: ["create"]
  - apiGroups: [""]
    resources: ["pods/status"]
    verbs: ["update"]
  - apiGroups: [""]
    resources: ["endpoints"]
    resourceNames: ["cluster-autoscaler"]
    verbs: ["get", "update"]
  - apiGroups: [""]
    resources: ["nodes"]
    verbs: ["watch", "list", "get", "update"]
  - apiGroups: [""]
    resources:
      - "namespaces"
      - "pods"
      - "services"
      - "replicationcontrollers"
      - "persistentvolumeclaims"
      - "persistentvolumes"
    verbs: ["watch", "list", "get"]
  - apiGroups: ["extensions"]
    resources: ["replicasets", "daemonsets"]
    verbs: ["watch", "list", "get"]
  - apiGroups: ["policy"]
    resources: ["poddisruptionbudgets"]
    verbs: ["watch", "list"]
  - apiGroups: ["apps"]
    resources: ["statefulsets", "replicasets", "daemonsets"]
    verbs: ["watch", "list", "get"]
  - apiGroups: ["storage.k8s.io"]
    resources: ["storageclasses", "csinodes", "csidrivers", "csistoragecapacities"]
    verbs: ["watch", "list", "get"]
  - apiGroups: ["batch", "extensions"]
    resources: ["jobs"]
    verbs: ["get", "list", "watch", "patch"]
  - apiGroups: ["coordination.k8s.io"]
    resources: ["leases"]
    verbs: ["create"]
  - apiGroups: ["coordination.k8s.io"]
    resourceNames: ["cluster-autoscaler"]
    resources: ["leases"]
    verbs: ["get", "update"]
---
apiVersion: rbac.authorization.k8s.io/v1
kind: Role
metadata:
  name: cluster-autoscaler
  namespace: kube-system
  labels:
    k8s-addon: cluster-autoscaler.addons.k8s.io
    k8s-app: cluster-autoscaler
rules:
  - apiGroups: [""]
    resources: ["configmaps"]
    verbs: ["create","list","watch"]
  - apiGroups: [""]
    resources: ["configmaps"]
    resourceNames: ["cluster-autoscaler-status", "cluster-autoscaler-priority-expander"]
    verbs: ["delete", "get", "update", "watch"]

---
apiVersion: rbac.authorization.k8s.io/v1
kind: ClusterRoleBinding
metadata:
  name: cluster-autoscaler
  labels:
    k8s-addon: cluster-autoscaler.addons.k8s.io
    k8s-app: cluster-autoscaler
roleRef:
  apiGroup: rbac.authorization.k8s.io
  kind: ClusterRole
  name: cluster-autoscaler
subjects:
  - kind: ServiceAccount
    name: cluster-autoscaler
    namespace: kube-system

---
apiVersion: rbac.authorization.k8s.io/v1
kind: RoleBinding
metadata:
  name: cluster-autoscaler
  namespace: kube-system
  labels:
    k8s-addon: cluster-autoscaler.addons.k8s.io
    k8s-app: cluster-autoscaler
roleRef:
  apiGroup: rbac.authorization.k8s.io
  kind: Role
  name: cluster-autoscaler
subjects:
  - kind: ServiceAccount
    name: cluster-autoscaler
    namespace: kube-system

---
apiVersion: apps/v1
kind: Deployment
metadata:
  name: cluster-autoscaler
  namespace: kube-system
  labels:
    app: cluster-autoscaler
spec:
  replicas: 1
  selector:
    matchLabels:
      app: cluster-autoscaler
  template:
    metadata:
      labels:
        app: cluster-autoscaler
      annotations:
        prometheus.io/scrape: 'true'
        prometheus.io/port: '8085'
    spec:
      priorityClassName: system-cluster-critical
      securityContext:
        runAsNonRoot: true
        runAsUser: 65534
        fsGroup: 65534
      serviceAccountName: cluster-autoscaler
      containers:
<<<<<<< HEAD
        - image: k8s.gcr.io/autoscaling/cluster-autoscaler:v1.21.0
=======
        - image: k8s.gcr.io/autoscaling/cluster-autoscaler:v1.22.2
>>>>>>> e8d3e9b1
          name: cluster-autoscaler
          resources:
            limits:
              cpu: 100m
              memory: 600Mi
            requests:
              cpu: 100m
              memory: 600Mi
          command:
            - ./cluster-autoscaler
            - --v=4
            - --stderrthreshold=info
            - --cloud-provider=aws
            - --skip-nodes-with-local-storage=false
            - --nodes=1:10:k8s-worker-asg-1
          volumeMounts:
            - name: ssl-certs
              mountPath: /etc/ssl/certs/ca-certificates.crt #/etc/ssl/certs/ca-bundle.crt for Amazon Linux Worker Nodes
              readOnly: true
          imagePullPolicy: "Always"
      volumes:
        - name: ssl-certs
          hostPath:
            path: "/etc/ssl/certs/ca-bundle.crt"<|MERGE_RESOLUTION|>--- conflicted
+++ resolved
@@ -144,11 +144,7 @@
         fsGroup: 65534
       serviceAccountName: cluster-autoscaler
       containers:
-<<<<<<< HEAD
-        - image: k8s.gcr.io/autoscaling/cluster-autoscaler:v1.21.0
-=======
         - image: k8s.gcr.io/autoscaling/cluster-autoscaler:v1.22.2
->>>>>>> e8d3e9b1
           name: cluster-autoscaler
           resources:
             limits:

# Cluster Autoscaler on AWS

On AWS, Cluster Autoscaler utilizes Amazon EC2 Auto Scaling Groups to manage node
groups. Cluster Autoscaler typically runs as a `Deployment` in your cluster.

## Requirements

Cluster Autoscaler requires Kubernetes v1.3.0 or greater.

## Permissions

Cluster Autoscaler requires the ability to examine and modify EC2 Auto Scaling
Groups. We recommend using [IAM roles for Service
Accounts](https://docs.aws.amazon.com/eks/latest/userguide/iam-roles-for-service-accounts.html)
to associate the Service Account that the Cluster Autoscaler Deployment runs as
with an IAM role that is able to perform these functions. If you are unable to
use IAM Roles for Service Accounts, you may associate an IAM service role with
the EC2 instance on which the Cluster Autoscaler pod runs.

### IAM Policy

The following policy provides the minimum privileges necessary for Cluster Autoscaler to run:

```json
{
  "Version": "2012-10-17",
  "Statement": [
    {
      "Effect": "Allow",
      "Action": [
        "autoscaling:DescribeAutoScalingGroups",
        "autoscaling:DescribeAutoScalingInstances",
        "autoscaling:DescribeLaunchConfigurations",
        "autoscaling:SetDesiredCapacity",
        "autoscaling:TerminateInstanceInAutoScalingGroup",
        "ec2:DescribeInstanceTypes"
      ],
      "Resource": ["*"]
    }
  ]
}
```

If you'd like Cluster Autoscaler to [automatically
discover](#auto-discovery-setup) EC2 Auto Scaling Groups **(recommended)**, add
`autoscaling:DescribeTags` to the `Action` list. Also add
`autoscaling:DescribeLaunchConfigurations` (if you created your ASG using a
Launch Configuration) and/or `ec2:DescribeLaunchTemplateVersions` (if you
created your ASG using a Launch Template) to the `Action` list.

If you prefer, you can restrict the target resources for the autoscaling actions
by specifying Auto Scaling Group ARNs in the `Resource` list of the policy. More
information can be found
[here](https://docs.aws.amazon.com/autoscaling/latest/userguide/control-access-using-iam.html#policy-auto-scaling-resources).

### Using OIDC Federated Authentication

OIDC federated authentication allows your service to assume an IAM role and interact with AWS services without having to store credentials as environment variables. For an example of how to use AWS IAM OIDC with the Cluster Autoscaler please see [here](CA_with_AWS_IAM_OIDC.md).

### Using AWS Credentials

**NOTE** The following is not recommended for Kubernetes clusters running on
AWS. If you are using Amazon EKS, consider using [IAM roles for Service
Accounts](https://docs.aws.amazon.com/eks/latest/userguide/iam-roles-for-service-accounts.html)
instead.

For on-premise clusters, you may create an IAM user subject to the above policy
and provide the IAM credentials as environment variables in the Cluster
Autoscaler deployment manifest. Cluster Autoscaler will use these credentials to
authenticate and authorize itself.

```yaml
apiVersion: v1
kind: Secret
metadata:
  name: aws-secret
type: Opaque
data:
  aws_access_key_id: BASE64_OF_YOUR_AWS_ACCESS_KEY_ID
  aws_secret_access_key: BASE64_OF_YOUR_AWS_SECRET_ACCESS_KEY
```

Please refer to the [relevant Kubernetes
documentation](https://kubernetes.io/docs/concepts/configuration/secret/#creating-a-secret-manually)
for creating a secret manually.

```yaml
env:
  - name: AWS_ACCESS_KEY_ID
    valueFrom:
      secretKeyRef:
        name: aws-secret
        key: aws_access_key_id
  - name: AWS_SECRET_ACCESS_KEY
    valueFrom:
      secretKeyRef:
        name: aws-secret
        key: aws_secret_access_key
  - name: AWS_REGION
    value: YOUR_AWS_REGION
```

## Auto-Discovery Setup

Auto-Discovery Setup is the preferred method to configure Cluster Autoscaler.

To enable this, provide the `--node-group-auto-discovery` flag as an argument
whose value is a list of tag keys that should be looked for. For example,
`--node-group-auto-discovery=asg:tag=k8s.io/cluster-autoscaler/enabled,k8s.io/cluster-autoscaler/<cluster-name>`
will find the ASGs where those tag keys _exist_. It does not matter what value
the tags have.

Example deployment:

```
kubectl apply -f examples/cluster-autoscaler-autodiscover.yaml
```

Cluster Autoscaler will respect the minimum and maximum values of each Auto
Scaling Group. It will only adjust the desired value.

Each Auto Scaling Group should be composed of instance types that provide
approximately equal capacity. For example, ASG "xlarge" could be composed of
m5a.xlarge, m4.xlarge, m5.xlarge, and m5d.xlarge instance types, because each of
those provide 4 vCPUs and 16GiB RAM. Separately, ASG "2xlarge" could be
composed of m5a.2xlarge, m4.2xlarge, m5.2xlarge, and m5d.2xlarge instance
types, because each of those provide 8 vCPUs and 32GiB RAM.

Cluster Autoscaler will attempt to determine the CPU, memory, and GPU resources
provided by an Auto Scaling Group based on the instance type specified in its
Launch Configuration or Launch Template. It will also examine any overrides
provided in an ASG's Mixed Instances Policy. If any such overrides are found,
only the first instance type found will be used. See [Using Mixed Instances
Policies and Spot Instances](#Using-Mixed-Instances-Policies-and-Spot-Instances)
for details.

Cluster Autoscaler supports hints that nodes will be labelled when they join the
cluster via ASG tags. The tag is of the format
`k8s.io/cluster-autoscaler/node-template/label/<label-name>`. `<label-name>` is
the name of the label and the value of each tag specifies the label value.

Example tags:

- `k8s.io/cluster-autoscaler/node-template/label/foo`: `bar`

Cluster Autoscaler supports hints that nodes will be tainted when they join the
cluster via ASG tags. The tag is of the format
`k8s.io/cluster-autoscaler/node-template/taint/<taint-name>`. `<taint-name>` is
the name of the taint and the value of each tag specifies the taint value and effect with the format `<taint-value>:<taint-effect>`.

Example tags:

- `k8s.io/cluster-autoscaler/node-template/taint/dedicated`: `true:NoSchedule`

From version 1.14, Cluster Autoscaler can also determine the resources provided
by each Auto Scaling Group via tags. The tag is of the format
`k8s.io/cluster-autoscaler/node-template/resources/<resource-name>`.
`<resource-name>` is the name of the resource, such as `ephemeral-storage`. The
value of each tag specifies the amount of resource provided. The units are
identical to the units used in the `resources` field of a Pod specification.

Example tags:

- `k8s.io/cluster-autoscaler/node-template/resources/ephemeral-storage`: `100G`

ASG labels can specify autoscaling options, overriding the global cluster-autoscaler
settings for the labeled ASGs. Those labels takes the same values format as the
cluster-autoscaler command line flags they override (a float or a duration, encoded
as string). Currently supported autoscaling options (and example values) are:

* `k8s.io/cluster-autoscaler/node-template/autoscaling-options/scaledownutilizationthreshold`: `0.5`
  (overrides `--scale-down-utilization-threshold` value for that specific ASG)
* `k8s.io/cluster-autoscaler/node-template/autoscaling-options/scaledowngpuutilizationthreshold`: `0.5`
  (overrides `--scale-down-gpu-utilization-threshold` value for that specific ASG)
* `k8s.io/cluster-autoscaler/node-template/autoscaling-options/scaledownunneededtime`: `10m0s`
  (overrides `--scale-down-unneeded-time` value for that specific ASG)
* `k8s.io/cluster-autoscaler/node-template/autoscaling-options/scaledownunreadytime`: `20m0s`
  (overrides `--scale-down-unready-time` value for that specific ASG)

**NOTE:** It is your responsibility to ensure such labels and/or taints are
applied via the node's kubelet configuration at startup. Cluster Autoscaler will not set the node taints for you.

Recommendations:

- It is recommended to use a second tag like
  `k8s.io/cluster-autoscaler/<cluster-name>` when
  `k8s.io/cluster-autoscaler/enabled` is used across many clusters to prevent
  ASGs from different clusters recognized as the node groups.
- To prevent conflicts, do not provide a `--nodes` argument if
  `--node-group-auto-discovery` is specified.
- Be sure to add `autoscaling:DescribeLaunchConfigurations` or
  `ec2:DescribeLaunchTemplateVersions` to the `Action` list of the IAM Policy
  used by Cluster Autoscaler, depending on whether your ASG utilizes Launch
  Configurations or Launch Templates.
- If Cluster Autoscaler adds a node to the cluster, and the node has taints applied
  when it joins the cluster that Cluster Autoscaler was unaware of (because the tag
  wasn't supplied), this can lead to significant confusion and misbehaviour.

### Special note on GPU instances

The device plugin on nodes that provides GPU resources can take some time to
advertise the GPU resource to the cluster. This may cause Cluster Autoscaler to
unnecessarily scale out multiple times.

To avoid this, you can configure `kubelet` on your GPU nodes to label the node
before it joins the cluster by passing it the `--node-labels` flag. The label
format is as follows:

- Cluster Autoscaler < 1.15: `cloud.google.com/gke-accelerator=<gpu-type>`
- Cluster Autoscaler >= 1.15: `k8s.amazonaws.com/accelerator=<gpu-type>`

`<gpu-type>` varies by instance type. On P2 instances, for example, the
value is `nvidia-tesla-k80`.

## Manual configuration

Cluster Autoscaler can also be configured manually if you wish by passing the
`--nodes` argument at startup. The format of the argument is
`--nodes=<min>:<max>:<asg-name>`, where `<min>` is the minimum number of nodes,
`<max>` is the maximum number of nodes, and `<asg-name>` is the Auto Scaling
Group name.

You can pass multiple `--nodes` arguments if you have multiple Auto Scaling Groups
you want Cluster Autoscaler to use.

**NOTES**:

- Both `<min>` and `<max>` must be within the range of the minimum and maximum
  instance counts specified by the Auto Scaling group.
- When manual configuration is used, all Auto Scaling groups must use EC2
  instance types that provide equal CPU and memory capacity.

Examples:

### One ASG Setup (min: 1, max: 10, ASG Name: k8s-worker-asg-1)

```
kubectl apply -f examples/cluster-autoscaler-one-asg.yaml
```

### Multiple ASG Setup

```
kubectl apply -f examples/cluster-autoscaler-multi-asg.yaml
```

<!--TODO: Remove "previously referred to as master" references from this doc once this terminology is fully removed from k8s-->

## Control Plane (previously referred to as master) Node Setup

**NOTE**: This setup is not compatible with Amazon EKS.

To run a CA pod on a control plane node the CA deployment should tolerate the `master`
taint and `nodeSelector` should be used to schedule the pods on a control plane node.
Please replace `{{ node_asg_min }}`, `{{ node_asg_max }}` and `{{ name }}` with
your ASG setting in the yaml file.

```
kubectl apply -f examples/cluster-autoscaler-run-on-control-plane.yaml
```

## Using Mixed Instances Policies and Spot Instances

**NOTE:** The minimum version of cluster autoscaler to support MixedInstancePolicy is v1.14.x.

If your workloads can tolerate interruption, consider taking advantage of Spot
Instances for a lower price point. To enable diversity among On Demand and Spot
Instances, as well as specify multiple EC2 instance types in order to tap into
multiple Spot capacity pools, use a [mixed instances
policy](https://docs.aws.amazon.com/AWSCloudFormation/latest/UserGuide/aws-properties-autoscaling-autoscalinggroup-mixedinstancespolicy.html)
on your ASG. Note that the instance types should have the same amount of RAM and
number of CPU cores, since this is fundamental to CA's scaling calculations.
Using mismatched instances types can produce unintended results. See an example
below.

Additionally, there are other factors which affect scaling, such as node labels.
If you are currently using `nodeSelector` with the
[beta.kubernetes.io/instance-type](https://kubernetes.io/docs/concepts/configuration/assign-pod-node/#interlude-built-in-node-labels)
label, you will need to apply a common propagating label to the ASG and use that
instead, since the instance-type label can no longer be relied upon. One may
also use auto-generated tags such as `aws:cloudformation:stack-name` for this
purpose. [Node affinity and
anti-affinity](https://kubernetes.io/docs/concepts/configuration/assign-pod-node/#affinity-and-anti-affinity)
are not affected in the same way, since these selectors natively accept multiple
values; one must add all the configured instances types to the list of values,
for example:

```yaml
spec:
  affinity:
    nodeAffinity:
      requiredDuringSchedulingIgnoredDuringExecution:
        nodeSelectorTerms:
          - matchExpressions:
              - key: beta.kubernetes.io/instance-type
                operator: In
                values:
                  - r5.2xlarge
                  - r5d.2xlarge
                  - r5a.2xlarge
                  - r5ad.2xlarge
                  - r5n.2xlarge
                  - r5dn.2xlarge
                  - r4.2xlarge
                  - i3.2xlarge
```

### Example usage:

- Create a [Launch
  Template](https://docs.aws.amazon.com/AWSCloudFormation/latest/UserGuide/aws-properties-autoscaling-autoscalinggroup-launchtemplate.html)
  (LT) with an instance type, for example, r5.2xlarge. Consider this the 'base'
  instance type. Do not define any spot purchase options here.
- Create an ASG with a MixedInstancesPolicy that refers to the newly-created LT.
- Set LaunchTemplateOverrides to include the 'base' instance type r5.2xlarge and
  suitable alternatives, e.g. r5d.2xlarge, i3.2xlarge, r5a.2xlarge and
  r5ad.2xlarge. Differing processor types and speeds should be evaluated
  depending on your use-case(s).
- Set
  [InstancesDistribution](https://docs.aws.amazon.com/autoscaling/ec2/APIReference/API_InstancesDistribution.html)
  according to your needs.
- See [Allocation
  Strategies](https://docs.aws.amazon.com/autoscaling/ec2/userguide/asg-purchase-options.html#asg-allocation-strategies)
  for information about how the ASG fulfils capacity from the specified instance
  types. It is recommended to use the capacity-optimized allocation strategy,
  which will automatically launch Spot Instances into the most available pools
  by looking at real-time capacity data and.
- For the same workload or for the generic capacity in your cluster, you can
  also create more node groups with a vCPU/Mem ratio that is a good fit for your
  workloads, but from different instance sizes. For example: Node group 1:
  m5.xlarge, m5a.xlarge, m5d.xlarge, m5ad.xlarge, m4.xlarge. Node group 2:
  m5.2xlarge, m5a.2xlarge, m5d.2xlarge, m5ad.2xlarge, m4.2xlarge. This approach
  increases the chance of achieving your desired scale at the lowest cost by
  tapping into many Spot capacity pools.

See CloudFormation example [here](MixedInstancePolicy.md).

## Use Static Instance List

The set of the latest supported EC2 instance types will be fetched by the CA at
run time. You can find all the available instance types in the CA logs. If your
network access is restricted such that fetching this set is infeasible, you can
specify the command-line flag `--aws-use-static-instance-list=true` to switch
the CA back to its original use of a statically defined set.

To refresh static list, please run `go run ec2_instance_types/gen.go` under
`cluster-autoscaler/cloudprovider/aws/` and update `staticListLastUpdateTime` in
`aws_util.go`

## Common Notes and Gotchas:

- The `/etc/ssl/certs/ca-bundle.crt` should exist by default on ec2 instance in
  your EKS cluster. If you use other cluster provision tools like
  [kops](https://github.com/kubernetes/kops) with different operating systems
  other than Amazon Linux 2, please use `/etc/ssl/certs/ca-certificates.crt` or
  correct path on your host instead for the volume hostPath in your cluster
  autoscaler manifest.
- If you’re using Persistent Volumes, your deployment needs to run in the same
  AZ as where the EBS volume is, otherwise the pod scheduling could fail if it
  is scheduled in a different AZ and cannot find the EBS volume. To overcome
  this, either use a single AZ ASG for this use case, or an ASG-per-AZ while
  enabling
  [--balance-similar-node-groups](../../FAQ.md#im-running-cluster-with-nodes-in-multiple-zones-for-ha-purposes-is-that-supported-by-cluster-autoscaler).
  Alternately, and depending on your use-case, you might be able to switch from
  using EBS to using shared storage that is available across AZs (for each pod
  in its respective AZ). Consider AWS services like Amazon EFS or Amazon FSx for
  Lustre.
- On creation time, the ASG will have the [AZRebalance
  process](https://docs.aws.amazon.com/autoscaling/ec2/userguide/auto-scaling-benefits.html#AutoScalingBehavior.InstanceUsage)
  enabled, which means it will actively work to balance the number of instances
  between AZs, and possibly terminate instances. If your applications could be
  impacted from sudden termination, you can either suspend the AZRebalance
  feature, or use a tool for automatic draining upon ASG scale-in such as the
  [k8s-node-drainer](https://github.com/aws-samples/amazon-k8s-node-drainer). The
  [AWS Node Termination
  Handler](https://github.com/aws/aws-node-termination-handler/issues/95) will
  also support this use-case in the future.
- By default, cluster autoscaler will not terminate nodes running pods in the
  kube-system namespace. You can override this default behaviour by passing in
  the `--skip-nodes-with-system-pods=false` flag.
- By default, cluster autoscaler will wait 10 minutes between scale down
  operations, you can adjust this using the `--scale-down-delay-after-add`,
  `--scale-down-delay-after-delete`, and `--scale-down-delay-after-failure`
  flag. E.g. `--scale-down-delay-after-add=5m` to decrease the scale down delay
  to 5 minutes after a node has been added.
- If you're running multiple ASGs, the `--expander` flag supports three options:
  `random`, `most-pods` and `least-waste`. `random` will expand a random ASG on
  scale up. `most-pods` will scale up the ASG that will schedule the most amount
  of pods. `least-waste` will expand the ASG that will waste the least amount of
  CPU/MEM resources. In the event of a tie, cluster autoscaler will fall back to
  `random`.
- If you're managing your own kubelets, they need to be started with the
  `--provider-id` flag. The provider id has the format
  `aws:///<availability-zone>/<instance-id>`, e.g.
  `aws:///us-east-1a/i-01234abcdef`.
<<<<<<< HEAD
* If you want to use regional STS endpoints (e.g. when using VPC endpoint for
  STS) the env `AWS_STS_REGIONAL_ENDPOINTS=regional` should be set.
  * If you are using helm, you should setup the autoDiscovery correctly in the values.yaml.
  Beyond tagging the autoscaling groups, it is important to set the `clusterName` and
  `tag` values correctly.
  ```
  autoDiscovery:
  # Only cloudProvider `aws` and `gce` are supported by auto-discovery at this time
    clusterName: YOUR_CLUSTER_NAME
    tags:
      k8s.io/cluster-autoscaler/enabled
      k8s.io/cluster-autoscaler/<YOUR_CLUSTER_NAME>
      # note that the < brackets > are required in the above line
    ```
* When the above is done, make sure that you don't also set the `node-group-auto-discovery`
  in the `extraArgs`.
=======
- If you want to use regional STS endpoints (e.g. when using VPC endpoint for
  STS) the env `AWS_STS_REGIONAL_ENDPOINTS=regional` should be set.
- If you want to run it on instances with IMDSv1 disabled make sure your
  EC2 launch configuration has the setting `Metadata response hop limit` set to `2`.
  Otherwise, the `/latest/api/token` call will timeout and result in an error. See [AWS docs here](https://docs.aws.amazon.com/AWSEC2/latest/UserGuide/configuring-instance-metadata-service.html#configuring-instance-metadata-options) for further information.
- If you don't use EKS managed nodegroups, don't add the `eks:nodegroup-name` tag to the ASG as this will lead to extra EKS API calls that could slow down scaling when there are 0 nodes in the nodegroup.
>>>>>>> a4f97524
<|MERGE_RESOLUTION|>--- conflicted
+++ resolved
@@ -393,8 +393,7 @@
   `--provider-id` flag. The provider id has the format
   `aws:///<availability-zone>/<instance-id>`, e.g.
   `aws:///us-east-1a/i-01234abcdef`.
-<<<<<<< HEAD
-* If you want to use regional STS endpoints (e.g. when using VPC endpoint for
+- If you want to use regional STS endpoints (e.g. when using VPC endpoint for
   STS) the env `AWS_STS_REGIONAL_ENDPOINTS=regional` should be set.
   * If you are using helm, you should setup the autoDiscovery correctly in the values.yaml.
   Beyond tagging the autoscaling groups, it is important to set the `clusterName` and
@@ -410,11 +409,7 @@
     ```
 * When the above is done, make sure that you don't also set the `node-group-auto-discovery`
   in the `extraArgs`.
-=======
-- If you want to use regional STS endpoints (e.g. when using VPC endpoint for
-  STS) the env `AWS_STS_REGIONAL_ENDPOINTS=regional` should be set.
 - If you want to run it on instances with IMDSv1 disabled make sure your
   EC2 launch configuration has the setting `Metadata response hop limit` set to `2`.
   Otherwise, the `/latest/api/token` call will timeout and result in an error. See [AWS docs here](https://docs.aws.amazon.com/AWSEC2/latest/UserGuide/configuring-instance-metadata-service.html#configuring-instance-metadata-options) for further information.
 - If you don't use EKS managed nodegroups, don't add the `eks:nodegroup-name` tag to the ASG as this will lead to extra EKS API calls that could slow down scaling when there are 0 nodes in the nodegroup.
->>>>>>> a4f97524

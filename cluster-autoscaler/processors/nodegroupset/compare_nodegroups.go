--- conflicted
+++ resolved
@@ -26,7 +26,6 @@
 	schedulerframework "k8s.io/kubernetes/pkg/scheduler/framework"
 )
 
-<<<<<<< HEAD
 const (
 	// MaxAllocatableDifferenceRatio describes how Node.Status.Allocatable can differ between
 	// groups in the same NodeGroupSet
@@ -57,8 +56,6 @@
 	LabelTopologyDiskCSIAzure = "topology.disk.csi.azure.com/zone"
 )
 
-=======
->>>>>>> 5d55f99d
 // BasicIgnoredLabels define a set of basic labels that should be ignored when comparing the similarity
 // of two nodes. Customized IgnoredLabels can be implemented in the corresponding codes of
 // specific cloud provider and the BasicIgnoredLabels should always be considered part of them.

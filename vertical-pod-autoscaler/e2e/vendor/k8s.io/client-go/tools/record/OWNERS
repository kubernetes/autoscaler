--- conflicted
+++ resolved
@@ -1,12 +1,6 @@
 # See the OWNERS docs at https://go.k8s.io/owners
 
 reviewers:
-<<<<<<< HEAD
-- sig-instrumentation-reviewers
-approvers:
-- sig-instrumentation-approvers
-=======
   - sig-instrumentation-reviewers
 approvers:
-  - sig-instrumentation-approvers
->>>>>>> e8d3e9b1
+  - sig-instrumentation-approvers
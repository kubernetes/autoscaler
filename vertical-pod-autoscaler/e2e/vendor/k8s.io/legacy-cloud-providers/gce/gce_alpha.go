//go:build !providerless
// +build !providerless

/*
Copyright 2017 The Kubernetes Authors.

Licensed under the Apache License, Version 2.0 (the "License");
you may not use this file except in compliance with the License.
You may obtain a copy of the License at

    http://www.apache.org/licenses/LICENSE-2.0

Unless required by applicable law or agreed to in writing, software
distributed under the License is distributed on an "AS IS" BASIS,
WITHOUT WARRANTIES OR CONDITIONS OF ANY KIND, either express or implied.
See the License for the specific language governing permissions and
limitations under the License.
*/

package gce

const (
	// AlphaFeatureILBSubsets allows InternalLoadBalancer services to include a subset
	// of cluster nodes as backends instead of all nodes.
	AlphaFeatureILBSubsets = "ILBSubsets"
<<<<<<< HEAD
=======

	// AlphaFeatureSkipIGsManagement enabled L4 Regional Backend Services and
	// disables instance group management in service controller
	AlphaFeatureSkipIGsManagement = "SkipIGsManagement"
>>>>>>> e8d3e9b1
)

// AlphaFeatureGate contains a mapping of alpha features to whether they are enabled
type AlphaFeatureGate struct {
	features map[string]bool
}

// Enabled returns true if the provided alpha feature is enabled
func (af *AlphaFeatureGate) Enabled(key string) bool {
	if af == nil || af.features == nil {
		return false
	}
	return af.features[key]
}

// NewAlphaFeatureGate marks the provided alpha features as enabled
func NewAlphaFeatureGate(features []string) *AlphaFeatureGate {
	featureMap := make(map[string]bool)
	for _, name := range features {
		featureMap[name] = true
	}
	return &AlphaFeatureGate{featureMap}
}<|MERGE_RESOLUTION|>--- conflicted
+++ resolved
@@ -23,13 +23,10 @@
 	// AlphaFeatureILBSubsets allows InternalLoadBalancer services to include a subset
 	// of cluster nodes as backends instead of all nodes.
 	AlphaFeatureILBSubsets = "ILBSubsets"
-<<<<<<< HEAD
-=======
 
 	// AlphaFeatureSkipIGsManagement enabled L4 Regional Backend Services and
 	// disables instance group management in service controller
 	AlphaFeatureSkipIGsManagement = "SkipIGsManagement"
->>>>>>> e8d3e9b1
 )
 
 // AlphaFeatureGate contains a mapping of alpha features to whether they are enabled

//go:build !providerless
// +build !providerless

/*
Copyright 2017 The Kubernetes Authors.

Licensed under the Apache License, Version 2.0 (the "License");
you may not use this file except in compliance with the License.
You may obtain a copy of the License at

    http://www.apache.org/licenses/LICENSE-2.0

Unless required by applicable law or agreed to in writing, software
distributed under the License is distributed on an "AS IS" BASIS,
WITHOUT WARRANTIES OR CONDITIONS OF ANY KIND, either express or implied.
See the License for the specific language governing permissions and
limitations under the License.
*/

package gce

import (
	"context"
	"fmt"
	"net/http"
	"reflect"
	"strconv"
	"strings"

	"github.com/GoogleCloudPlatform/k8s-cloud-provider/pkg/cloud"
	v1 "k8s.io/api/core/v1"
	"k8s.io/apimachinery/pkg/types"
	utilerrors "k8s.io/apimachinery/pkg/util/errors"
	"k8s.io/apimachinery/pkg/util/sets"
	cloudprovider "k8s.io/cloud-provider"
	servicehelpers "k8s.io/cloud-provider/service/helpers"
	utilnet "k8s.io/utils/net"

<<<<<<< HEAD
	compute "google.golang.org/api/compute/v1"
=======
	"google.golang.org/api/compute/v1"
>>>>>>> e8d3e9b1
	"k8s.io/klog/v2"
)

const (
	errStrLbNoHosts = "cannot EnsureLoadBalancer() with no hosts"

	ELBRbsFinalizer = "gke.networking.io/l4-netlb-v2"
)

// ensureExternalLoadBalancer is the external implementation of LoadBalancer.EnsureLoadBalancer.
// Our load balancers in GCE consist of four separate GCE resources - a static
// IP address, a firewall rule, a target pool, and a forwarding rule. This
// function has to manage all of them.
//
// Due to an interesting series of design decisions, this handles both creating
// new load balancers and updating existing load balancers, recognizing when
// each is needed.
func (g *Cloud) ensureExternalLoadBalancer(clusterName string, clusterID string, apiService *v1.Service, existingFwdRule *compute.ForwardingRule, nodes []*v1.Node) (*v1.LoadBalancerStatus, error) {
<<<<<<< HEAD
	// Skip service handling if managed by ingress-gce using Regional Backend Services
	if val, ok := apiService.Annotations[RBSAnnotationKey]; ok && val == RBSEnabled {
		return nil, cloudprovider.ImplementedElsewhere
	}
	// Skip service handling if service has Regional Backend Services finalizer
	if hasFinalizer(apiService, ELBRbsFinalizer) {
		return nil, cloudprovider.ImplementedElsewhere
	}
	// Skip service handling if it has Regional Backend Service created by Ingress-GCE
	if existingFwdRule != nil && existingFwdRule.BackendService != "" {
=======
	// Skip service handling if it uses Regional Backend Services and handled by other controllers
	if usesL4RBS(apiService, existingFwdRule) {
>>>>>>> e8d3e9b1
		return nil, cloudprovider.ImplementedElsewhere
	}

	if len(nodes) == 0 {
		return nil, fmt.Errorf(errStrLbNoHosts)
	}

	hostNames := nodeNames(nodes)
	supportsNodesHealthCheck := supportsNodesHealthCheck(nodes)
	hosts, err := g.getInstancesByNames(hostNames)
	if err != nil {
		return nil, err
	}

	loadBalancerName := g.GetLoadBalancerName(context.TODO(), clusterName, apiService)
	requestedIP := apiService.Spec.LoadBalancerIP
	ports := apiService.Spec.Ports
	portStr := []string{}
	for _, p := range apiService.Spec.Ports {
		portStr = append(portStr, fmt.Sprintf("%s/%d", p.Protocol, p.Port))
	}

	serviceName := types.NamespacedName{Namespace: apiService.Namespace, Name: apiService.Name}
	lbRefStr := fmt.Sprintf("%v(%v)", loadBalancerName, serviceName)
	klog.V(2).Infof("ensureExternalLoadBalancer(%s, %v, %v, %v, %v, %v)", lbRefStr, g.region, requestedIP, portStr, hostNames, apiService.Annotations)

	// Check the current and the desired network tiers. If they do not match,
	// tear down the existing resources with the wrong tier.
	netTier, err := g.getServiceNetworkTier(apiService)
	if err != nil {
		klog.Errorf("ensureExternalLoadBalancer(%s): Failed to get the desired network tier: %v.", lbRefStr, err)
		return nil, err
	}
	klog.V(4).Infof("ensureExternalLoadBalancer(%s): Desired network tier %q.", lbRefStr, netTier)
	// TODO: distinguish between unspecified and specified network tiers annotation properly in forwardingrule creation
	// Only delete ForwardingRule when network tier annotation is specified, otherwise leave it only to avoid wrongful
	// deletion against user intention when network tier annotation is not specified.
	if _, ok := apiService.Annotations[NetworkTierAnnotationKey]; ok {
		g.deleteWrongNetworkTieredResources(loadBalancerName, lbRefStr, netTier)
	}

	// Check if the forwarding rule exists, and if so, what its IP is.
	fwdRuleExists, fwdRuleNeedsUpdate, fwdRuleIP, err := g.forwardingRuleNeedsUpdate(loadBalancerName, g.region, requestedIP, ports)
	if err != nil {
		return nil, err
	}
	if !fwdRuleExists {
		klog.V(2).Infof("ensureExternalLoadBalancer(%s): Forwarding rule %v doesn't exist.", lbRefStr, loadBalancerName)
	}

	// Make sure we know which IP address will be used and have properly reserved
	// it as static before moving forward with the rest of our operations.
	//
	// We use static IP addresses when updating a load balancer to ensure that we
	// can replace the load balancer's other components without changing the
	// address its service is reachable on. We do it this way rather than always
	// keeping the static IP around even though this is more complicated because
	// it makes it less likely that we'll run into quota issues. Only 7 static
	// IP addresses are allowed per region by default.
	//
	// We could let an IP be allocated for us when the forwarding rule is created,
	// but we need the IP to set up the firewall rule, and we want to keep the
	// forwarding rule creation as the last thing that needs to be done in this
	// function in order to maintain the invariant that "if the forwarding rule
	// exists, the LB has been fully created".
	ipAddressToUse := ""

	// Through this process we try to keep track of whether it is safe to
	// release the IP that was allocated.  If the user specifically asked for
	// an IP, we assume they are managing it themselves.  Otherwise, we will
	// release the IP in case of early-terminating failure or upon successful
	// creating of the LB.
	// TODO(#36535): boil this logic down into a set of component functions
	// and key the flag values off of errors returned.
	isUserOwnedIP := false // if this is set, we never release the IP
	isSafeToReleaseIP := false
	defer func() {
		if isUserOwnedIP {
			return
		}
		if isSafeToReleaseIP {
			if err := g.DeleteRegionAddress(loadBalancerName, g.region); err != nil && !isNotFound(err) {
				klog.Errorf("ensureExternalLoadBalancer(%s): Failed to release static IP %s in region %v: %v.", lbRefStr, ipAddressToUse, g.region, err)
			} else if isNotFound(err) {
				klog.V(2).Infof("ensureExternalLoadBalancer(%s): IP address %s is not reserved.", lbRefStr, ipAddressToUse)
			} else {
				klog.Infof("ensureExternalLoadBalancer(%s): Released static IP %s.", lbRefStr, ipAddressToUse)
			}
		} else {
			klog.Warningf("ensureExternalLoadBalancer(%s): Orphaning static IP %s in region %v: %v.", lbRefStr, ipAddressToUse, g.region, err)
		}
	}()

	if requestedIP != "" {
		// If user requests a specific IP address, verify first. No mutation to
		// the GCE resources will be performed in the verification process.
		isUserOwnedIP, err = verifyUserRequestedIP(g, g.region, requestedIP, fwdRuleIP, lbRefStr, netTier)
		if err != nil {
			return nil, err
		}
		ipAddressToUse = requestedIP
	}

	if !isUserOwnedIP {
		// If we are not using the user-owned IP, either promote the
		// emphemeral IP used by the fwd rule, or create a new static IP.
		ipAddr, existed, err := ensureStaticIP(g, loadBalancerName, serviceName.String(), g.region, fwdRuleIP, netTier)
		if err != nil {
			return nil, fmt.Errorf("failed to ensure a static IP for load balancer (%s): %v", lbRefStr, err)
		}
		klog.Infof("ensureExternalLoadBalancer(%s): Ensured IP address %s (tier: %s).", lbRefStr, ipAddr, netTier)
		// If the IP was not owned by the user, but it already existed, it
		// could indicate that the previous update cycle failed. We can use
		// this IP and try to run through the process again, but we should
		// not release the IP unless it is explicitly flagged as OK.
		isSafeToReleaseIP = !existed
		ipAddressToUse = ipAddr
	}

	// Deal with the firewall next. The reason we do this here rather than last
	// is because the forwarding rule is used as the indicator that the load
	// balancer is fully created - it's what getLoadBalancer checks for.
	// Check if user specified the allow source range
	sourceRanges, err := servicehelpers.GetLoadBalancerSourceRanges(apiService)
	if err != nil {
		return nil, err
	}

	firewallExists, firewallNeedsUpdate, err := g.firewallNeedsUpdate(loadBalancerName, serviceName.String(), ipAddressToUse, ports, sourceRanges)
	if err != nil {
		return nil, err
	}

	if firewallNeedsUpdate {
		desc := makeFirewallDescription(serviceName.String(), ipAddressToUse)
		// Unlike forwarding rules and target pools, firewalls can be updated
		// without needing to be deleted and recreated.
		if firewallExists {
			klog.Infof("ensureExternalLoadBalancer(%s): Updating firewall.", lbRefStr)
<<<<<<< HEAD
			if err := g.updateFirewall(apiService, MakeFirewallName(loadBalancerName), desc, sourceRanges, ports, hosts); err != nil {
=======
			if err := g.updateFirewall(apiService, MakeFirewallName(loadBalancerName), desc, ipAddressToUse, sourceRanges, ports, hosts); err != nil {
>>>>>>> e8d3e9b1
				return nil, err
			}
			klog.Infof("ensureExternalLoadBalancer(%s): Updated firewall.", lbRefStr)
		} else {
			klog.Infof("ensureExternalLoadBalancer(%s): Creating firewall.", lbRefStr)
<<<<<<< HEAD
			if err := g.createFirewall(apiService, MakeFirewallName(loadBalancerName), desc, sourceRanges, ports, hosts); err != nil {
=======
			if err := g.createFirewall(apiService, MakeFirewallName(loadBalancerName), desc, ipAddressToUse, sourceRanges, ports, hosts); err != nil {
>>>>>>> e8d3e9b1
				return nil, err
			}
			klog.Infof("ensureExternalLoadBalancer(%s): Created firewall.", lbRefStr)
		}
	}

	tpExists, tpNeedsRecreation, err := g.targetPoolNeedsRecreation(loadBalancerName, g.region, apiService.Spec.SessionAffinity)
	if err != nil {
		return nil, err
	}
	if !tpExists {
		klog.Infof("ensureExternalLoadBalancer(%s): Target pool for service doesn't exist.", lbRefStr)
	}

	// Check which health check needs to create and which health check needs to delete.
	// Health check management is coupled with target pool operation to prevent leaking.
	var hcToCreate, hcToDelete *compute.HttpHealthCheck
	hcLocalTrafficExisting, err := g.GetHTTPHealthCheck(loadBalancerName)
	if err != nil && !isHTTPErrorCode(err, http.StatusNotFound) {
		return nil, fmt.Errorf("error checking HTTP health check for load balancer (%s): %v", lbRefStr, err)
	}
	if path, healthCheckNodePort := servicehelpers.GetServiceHealthCheckPathPort(apiService); path != "" {
		klog.V(4).Infof("ensureExternalLoadBalancer(%s): Service needs local traffic health checks on: %d%s.", lbRefStr, healthCheckNodePort, path)
		if hcLocalTrafficExisting == nil {
			// This logic exists to detect a transition for non-OnlyLocal to OnlyLocal service
			// turn on the tpNeedsRecreation flag to delete/recreate fwdrule/tpool updating the
			// target pool to use local traffic health check.
			klog.V(2).Infof("ensureExternalLoadBalancer(%s): Updating from nodes health checks to local traffic health checks.", lbRefStr)
			if supportsNodesHealthCheck {
				hcToDelete = makeHTTPHealthCheck(MakeNodesHealthCheckName(clusterID), GetNodesHealthCheckPath(), GetNodesHealthCheckPort())
			}
			tpNeedsRecreation = true
		}
		hcToCreate = makeHTTPHealthCheck(loadBalancerName, path, healthCheckNodePort)
	} else {
		klog.V(4).Infof("ensureExternalLoadBalancer(%s): Service needs nodes health checks.", lbRefStr)
		if hcLocalTrafficExisting != nil {
			// This logic exists to detect a transition from OnlyLocal to non-OnlyLocal service
			// and turn on the tpNeedsRecreation flag to delete/recreate fwdrule/tpool updating the
			// target pool to use nodes health check.
			klog.V(2).Infof("ensureExternalLoadBalancer(%s): Updating from local traffic health checks to nodes health checks.", lbRefStr)
			hcToDelete = hcLocalTrafficExisting
			tpNeedsRecreation = true
		}
		if supportsNodesHealthCheck {
			hcToCreate = makeHTTPHealthCheck(MakeNodesHealthCheckName(clusterID), GetNodesHealthCheckPath(), GetNodesHealthCheckPort())
		}
	}
	// Now we get to some slightly more interesting logic.
	// First, neither target pools nor forwarding rules can be updated in place -
	// they have to be deleted and recreated.
	// Second, forwarding rules are layered on top of target pools in that you
	// can't delete a target pool that's currently in use by a forwarding rule.
	// Thus, we have to tear down the forwarding rule if either it or the target
	// pool needs to be updated.
	if fwdRuleExists && (fwdRuleNeedsUpdate || tpNeedsRecreation) {
		// Begin critical section. If we have to delete the forwarding rule,
		// and something should fail before we recreate it, don't release the
		// IP.  That way we can come back to it later.
		isSafeToReleaseIP = false
		if err := g.DeleteRegionForwardingRule(loadBalancerName, g.region); err != nil && !isNotFound(err) {
			return nil, fmt.Errorf("failed to delete existing forwarding rule for load balancer (%s) update: %v", lbRefStr, err)
		}
		klog.Infof("ensureExternalLoadBalancer(%s): Deleted forwarding rule.", lbRefStr)
	}

	if err := g.ensureTargetPoolAndHealthCheck(tpExists, tpNeedsRecreation, apiService, loadBalancerName, clusterID, ipAddressToUse, hosts, hcToCreate, hcToDelete); err != nil {
		return nil, err
	}

	if tpNeedsRecreation || fwdRuleNeedsUpdate {
		klog.Infof("ensureExternalLoadBalancer(%s): Creating forwarding rule, IP %s (tier: %s).", lbRefStr, ipAddressToUse, netTier)
		if err := createForwardingRule(g, loadBalancerName, serviceName.String(), g.region, ipAddressToUse, g.targetPoolURL(loadBalancerName), ports, netTier); err != nil {
			return nil, fmt.Errorf("failed to create forwarding rule for load balancer (%s): %v", lbRefStr, err)
		}
		// End critical section.  It is safe to release the static IP (which
		// just demotes it to ephemeral) now that it is attached.  In the case
		// of a user-requested IP, the "is user-owned" flag will be set,
		// preventing it from actually being released.
		isSafeToReleaseIP = true
		klog.Infof("ensureExternalLoadBalancer(%s): Created forwarding rule, IP %s.", lbRefStr, ipAddressToUse)
	}

	status := &v1.LoadBalancerStatus{}
	status.Ingress = []v1.LoadBalancerIngress{{IP: ipAddressToUse}}

	return status, nil
}

// updateExternalLoadBalancer is the external implementation of LoadBalancer.UpdateLoadBalancer.
func (g *Cloud) updateExternalLoadBalancer(clusterName string, service *v1.Service, nodes []*v1.Node) error {
	// Skip service update if it uses Regional Backend Services and handled by other controllers
	if usesL4RBS(service, nil) {
		return cloudprovider.ImplementedElsewhere
	}

	hosts, err := g.getInstancesByNames(nodeNames(nodes))
	if err != nil {
		return err
	}

	loadBalancerName := g.GetLoadBalancerName(context.TODO(), clusterName, service)
	return g.updateTargetPool(loadBalancerName, hosts)
}

// ensureExternalLoadBalancerDeleted is the external implementation of LoadBalancer.EnsureLoadBalancerDeleted
func (g *Cloud) ensureExternalLoadBalancerDeleted(clusterName, clusterID string, service *v1.Service) error {
	// Skip service deletion if it uses Regional Backend Services and handled by other controllers
	if usesL4RBS(service, nil) {
		return cloudprovider.ImplementedElsewhere
	}

	loadBalancerName := g.GetLoadBalancerName(context.TODO(), clusterName, service)
	serviceName := types.NamespacedName{Namespace: service.Namespace, Name: service.Name}
	lbRefStr := fmt.Sprintf("%v(%v)", loadBalancerName, serviceName)

	var hcNames []string
	if path, _ := servicehelpers.GetServiceHealthCheckPathPort(service); path != "" {
		hcToDelete, err := g.GetHTTPHealthCheck(loadBalancerName)
		if err != nil && !isHTTPErrorCode(err, http.StatusNotFound) {
			klog.Infof("ensureExternalLoadBalancerDeleted(%s): Failed to retrieve health check:%v.", lbRefStr, err)
			return err
		}
		// If we got 'StatusNotFound' LB was already deleted and it's safe to ignore.
		if err == nil {
			hcNames = append(hcNames, hcToDelete.Name)
		}
	} else {
		// EnsureLoadBalancerDeleted() could be triggered by changing service from
		// LoadBalancer type to others. In this case we have no idea whether it was
		// using local traffic health check or nodes health check. Attempt to delete
		// both to prevent leaking.
		hcNames = append(hcNames, loadBalancerName)
		hcNames = append(hcNames, MakeNodesHealthCheckName(clusterID))
	}

	errs := utilerrors.AggregateGoroutines(
		func() error {
			klog.Infof("ensureExternalLoadBalancerDeleted(%s): Deleting firewall rule.", lbRefStr)
			fwName := MakeFirewallName(loadBalancerName)
			err := ignoreNotFound(g.DeleteFirewall(fwName))
			if isForbidden(err) && g.OnXPN() {
				klog.V(4).Infof("ensureExternalLoadBalancerDeleted(%s): Do not have permission to delete firewall rule %v (on XPN). Raising event.", lbRefStr, fwName)
				g.raiseFirewallChangeNeededEvent(service, FirewallToGCloudDeleteCmd(fwName, g.NetworkProjectID()))
				return nil
			}
			return err
		},
		// Even though we don't hold on to static IPs for load balancers, it's
		// possible that EnsureLoadBalancer left one around in a failed
		// creation/update attempt, so make sure we clean it up here just in case.
		func() error {
			klog.Infof("ensureExternalLoadBalancerDeleted(%s): Deleting IP address.", lbRefStr)
			return ignoreNotFound(g.DeleteRegionAddress(loadBalancerName, g.region))
		},
		func() error {
			klog.Infof("ensureExternalLoadBalancerDeleted(%s): Deleting forwarding rule.", lbRefStr)
			// The forwarding rule must be deleted before either the target pool can,
			// unfortunately, so we have to do these two serially.
			if err := ignoreNotFound(g.DeleteRegionForwardingRule(loadBalancerName, g.region)); err != nil {
				return err
			}
			klog.Infof("ensureExternalLoadBalancerDeleted(%s): Deleting target pool.", lbRefStr)
			if err := g.DeleteExternalTargetPoolAndChecks(service, loadBalancerName, g.region, clusterID, hcNames...); err != nil {
				return err
			}
			return nil
		},
	)
	if errs != nil {
		return utilerrors.Flatten(errs)
	}
	return nil
}

// DeleteExternalTargetPoolAndChecks Deletes an external load balancer pool and verifies the operation
func (g *Cloud) DeleteExternalTargetPoolAndChecks(service *v1.Service, name, region, clusterID string, hcNames ...string) error {
	serviceName := types.NamespacedName{Namespace: service.Namespace, Name: service.Name}
	lbRefStr := fmt.Sprintf("%v(%v)", name, serviceName)

	if err := g.DeleteTargetPool(name, region); err != nil && isHTTPErrorCode(err, http.StatusNotFound) {
		klog.Infof("DeleteExternalTargetPoolAndChecks(%v): Target pool already deleted. Continuing to delete other resources.", lbRefStr)
	} else if err != nil {
		klog.Warningf("DeleteExternalTargetPoolAndChecks(%v): Failed to delete target pool, got error %s.", lbRefStr, err.Error())
		return err
	}

	// Deletion of health checks is allowed only after the TargetPool reference is deleted
	for _, hcName := range hcNames {
		if err := func() error {
			// Check whether it is nodes health check, which has different name from the load-balancer.
			isNodesHealthCheck := hcName != name
			if isNodesHealthCheck {
				// Lock to prevent deleting necessary nodes health check before it gets attached
				// to target pool.
				g.sharedResourceLock.Lock()
				defer g.sharedResourceLock.Unlock()
			}
			klog.Infof("DeleteExternalTargetPoolAndChecks(%v): Deleting health check %v.", lbRefStr, hcName)
			if err := g.DeleteHTTPHealthCheck(hcName); err != nil {
				// Delete nodes health checks will fail if any other target pool is using it.
				if isInUsedByError(err) {
					klog.V(4).Infof("DeleteExternalTargetPoolAndChecks(%v): Health check %v is in used: %v.", lbRefStr, hcName, err)
					return nil
				} else if !isHTTPErrorCode(err, http.StatusNotFound) {
					klog.Warningf("DeleteExternalTargetPoolAndChecks(%v): Failed to delete health check %v: %v.", lbRefStr, hcName, err)
					return err
				}
				// StatusNotFound could happen when:
				// - This is the first attempt but we pass in a healthcheck that is already deleted
				//   to prevent leaking.
				// - This is the first attempt but user manually deleted the heathcheck.
				// - This is a retry and in previous round we failed to delete the healthcheck firewall
				//   after deleted the healthcheck.
				// We continue to delete the healthcheck firewall to prevent leaking.
				klog.V(4).Infof("DeleteExternalTargetPoolAndChecks(%v): Health check %v is already deleted.", lbRefStr, hcName)
			}
			// If health check is deleted without error, it means no load-balancer is using it.
			// So we should delete the health check firewall as well.
			fwName := MakeHealthCheckFirewallName(clusterID, hcName, isNodesHealthCheck)
			klog.Infof("DeleteExternalTargetPoolAndChecks(%v): Deleting health check firewall %v.", lbRefStr, fwName)
			if err := ignoreNotFound(g.DeleteFirewall(fwName)); err != nil {
				if isForbidden(err) && g.OnXPN() {
					klog.V(4).Infof("DeleteExternalTargetPoolAndChecks(%v): Do not have permission to delete firewall rule %v (on XPN). Raising event.", lbRefStr, fwName)
					g.raiseFirewallChangeNeededEvent(service, FirewallToGCloudDeleteCmd(fwName, g.NetworkProjectID()))
					return nil
				}
				return err
			}
			return nil
		}(); err != nil {
			return err
		}
	}

	return nil
}

// verifyUserRequestedIP checks the user-provided IP to see whether it meets
// all the expected attributes for the load balancer, and returns an error if
// the verification failed. It also returns a boolean to indicate whether the
// IP address is considered owned by the user (i.e., not managed by the
// controller.
func verifyUserRequestedIP(s CloudAddressService, region, requestedIP, fwdRuleIP, lbRef string, desiredNetTier cloud.NetworkTier) (isUserOwnedIP bool, err error) {
	if requestedIP == "" {
		return false, nil
	}
	// If a specific IP address has been requested, we have to respect the
	// user's request and use that IP. If the forwarding rule was already using
	// a different IP, it will be harmlessly abandoned because it was only an
	// ephemeral IP (or it was a different static IP owned by the user, in which
	// case we shouldn't delete it anyway).
	existingAddress, err := s.GetRegionAddressByIP(region, requestedIP)
	if err != nil && !isNotFound(err) {
		klog.Errorf("verifyUserRequestedIP: failed to check whether the requested IP %q for LB %s exists: %v", requestedIP, lbRef, err)
		return false, err
	}
	if err == nil {
		// The requested IP is a static IP, owned and managed by the user.

		// Check if the network tier of the static IP matches the desired
		// network tier.
		netTierStr, err := s.getNetworkTierFromAddress(existingAddress.Name, region)
		if err != nil {
			return false, fmt.Errorf("failed to check the network tier of the IP %q: %v", requestedIP, err)
		}
		netTier := cloud.NetworkTierGCEValueToType(netTierStr)
		if netTier != desiredNetTier {
			klog.Errorf("verifyUserRequestedIP: requested static IP %q (name: %s) for LB %s has network tier %s, need %s.", requestedIP, existingAddress.Name, lbRef, netTier, desiredNetTier)
			return false, fmt.Errorf("requested IP %q belongs to the %s network tier; expected %s", requestedIP, netTier, desiredNetTier)
		}
		klog.V(4).Infof("verifyUserRequestedIP: the requested static IP %q (name: %s, tier: %s) for LB %s exists.", requestedIP, existingAddress.Name, netTier, lbRef)
		return true, nil
	}
	if requestedIP == fwdRuleIP {
		// The requested IP is not a static IP, but is currently assigned
		// to this forwarding rule, so we can just use it.
		klog.V(4).Infof("verifyUserRequestedIP: the requested IP %q is not static, but is currently in use by for LB %s", requestedIP, lbRef)
		return false, nil
	}
	// The requested IP is not static and it is not assigned to the
	// current forwarding rule.  It might be attached to a different
	// rule or it might not be part of this project at all.  Either
	// way, we can't use it.
	klog.Errorf("verifyUserRequestedIP: requested IP %q for LB %s is neither static nor assigned to the LB", requestedIP, lbRef)
	return false, fmt.Errorf("requested ip %q is neither static nor assigned to the LB", requestedIP)
}

func (g *Cloud) ensureTargetPoolAndHealthCheck(tpExists, tpNeedsRecreation bool, svc *v1.Service, loadBalancerName, clusterID, ipAddressToUse string, hosts []*gceInstance, hcToCreate, hcToDelete *compute.HttpHealthCheck) error {
	serviceName := types.NamespacedName{Namespace: svc.Namespace, Name: svc.Name}
	lbRefStr := fmt.Sprintf("%v(%v)", loadBalancerName, serviceName)

	if tpExists && tpNeedsRecreation {
		// Pass healthchecks to DeleteExternalTargetPoolAndChecks to cleanup health checks after cleaning up the target pool itself.
		var hcNames []string
		if hcToDelete != nil {
			hcNames = append(hcNames, hcToDelete.Name)
		}
		if err := g.DeleteExternalTargetPoolAndChecks(svc, loadBalancerName, g.region, clusterID, hcNames...); err != nil {
			return fmt.Errorf("failed to delete existing target pool for load balancer (%s) update: %v", lbRefStr, err)
		}
		klog.Infof("ensureTargetPoolAndHealthCheck(%s): Deleted target pool.", lbRefStr)
	}
	// Once we've deleted the resources (if necessary), build them back up (or for
	// the first time if they're new).
	if tpNeedsRecreation {
		createInstances := hosts
		if len(hosts) > maxTargetPoolCreateInstances {
			createInstances = createInstances[:maxTargetPoolCreateInstances]
		}
		if err := g.createTargetPoolAndHealthCheck(svc, loadBalancerName, serviceName.String(), ipAddressToUse, g.region, clusterID, createInstances, hcToCreate); err != nil {
			return fmt.Errorf("failed to create target pool for load balancer (%s): %v", lbRefStr, err)
		}
		if hcToCreate != nil {
			klog.Infof("ensureTargetPoolAndHealthCheck(%s): Created health checks %v.", lbRefStr, hcToCreate.Name)
		}
		if len(hosts) <= maxTargetPoolCreateInstances {
			klog.Infof("ensureTargetPoolAndHealthCheck(%s): Created target pool.", lbRefStr)
		} else {
			klog.Infof("ensureTargetPoolAndHealthCheck(%s): Created initial target pool (now updating the remaining %d hosts).", lbRefStr, len(hosts)-maxTargetPoolCreateInstances)
			if err := g.updateTargetPool(loadBalancerName, hosts); err != nil {
				return fmt.Errorf("failed to update target pool for load balancer (%s): %v", lbRefStr, err)
			}
			klog.Infof("ensureTargetPoolAndHealthCheck(%s): Updated target pool (with %d hosts).", lbRefStr, len(hosts)-maxTargetPoolCreateInstances)
		}
	} else if tpExists {
		// Ensure hosts are updated even if there is no other changes required on target pool.
		if err := g.updateTargetPool(loadBalancerName, hosts); err != nil {
			return fmt.Errorf("failed to update target pool for load balancer (%s): %v", lbRefStr, err)
		}
		klog.Infof("ensureTargetPoolAndHealthCheck(%s): Updated target pool (with %d hosts).", lbRefStr, len(hosts))
		if hcToCreate != nil {
			if hc, err := g.ensureHTTPHealthCheck(hcToCreate.Name, hcToCreate.RequestPath, int32(hcToCreate.Port)); err != nil || hc == nil {
				return fmt.Errorf("failed to ensure health check for %v port %d path %v: %v", loadBalancerName, hcToCreate.Port, hcToCreate.RequestPath, err)
			}
		}
	} else {
		// Panic worthy.
		klog.Errorf("ensureTargetPoolAndHealthCheck(%s): target pool not exists and doesn't need to be created.", lbRefStr)
	}
	return nil
}

func (g *Cloud) createTargetPoolAndHealthCheck(svc *v1.Service, name, serviceName, ipAddress, region, clusterID string, hosts []*gceInstance, hc *compute.HttpHealthCheck) error {
	// health check management is coupled with targetPools to prevent leaks. A
	// target pool is the only thing that requires a health check, so we delete
	// associated checks on teardown, and ensure checks on setup.
	hcLinks := []string{}
	if hc != nil {
		// Check whether it is nodes health check, which has different name from the load-balancer.
		isNodesHealthCheck := hc.Name != name
		if isNodesHealthCheck {
			// Lock to prevent necessary nodes health check / firewall gets deleted.
			g.sharedResourceLock.Lock()
			defer g.sharedResourceLock.Unlock()
		}

		if err := g.ensureHTTPHealthCheckFirewall(svc, serviceName, ipAddress, region, clusterID, hosts, hc.Name, int32(hc.Port), isNodesHealthCheck); err != nil {
			return err
		}
		var err error
		hcRequestPath, hcPort := hc.RequestPath, hc.Port
		if hc, err = g.ensureHTTPHealthCheck(hc.Name, hc.RequestPath, int32(hc.Port)); err != nil || hc == nil {
			return fmt.Errorf("failed to ensure health check for %v port %d path %v: %v", name, hcPort, hcRequestPath, err)
		}
		hcLinks = append(hcLinks, hc.SelfLink)
	}

	var instances []string
	for _, host := range hosts {
		instances = append(instances, host.makeComparableHostPath())
	}
	klog.Infof("Creating targetpool %v with %d healthchecks", name, len(hcLinks))
	pool := &compute.TargetPool{
		Name:            name,
		Description:     fmt.Sprintf(`{"kubernetes.io/service-name":"%s"}`, serviceName),
		Instances:       instances,
		SessionAffinity: translateAffinityType(svc.Spec.SessionAffinity),
		HealthChecks:    hcLinks,
	}

	if err := g.CreateTargetPool(pool, region); err != nil && !isHTTPErrorCode(err, http.StatusConflict) {
		return err
	}
	return nil
}

func (g *Cloud) updateTargetPool(loadBalancerName string, hosts []*gceInstance) error {
	pool, err := g.GetTargetPool(loadBalancerName, g.region)
	if err != nil {
		return err
	}
	existing := sets.NewString()
	for _, instance := range pool.Instances {
		existing.Insert(hostURLToComparablePath(instance))
	}

	var toAdd []*compute.InstanceReference
	var toRemove []*compute.InstanceReference
	for _, host := range hosts {
		link := host.makeComparableHostPath()
		if !existing.Has(link) {
			toAdd = append(toAdd, &compute.InstanceReference{Instance: link})
		}
		existing.Delete(link)
	}
	for link := range existing {
		toRemove = append(toRemove, &compute.InstanceReference{Instance: link})
	}

	for len(toAdd) > 0 {
		// Do not remove more than maxInstancesPerTargetPoolUpdate in a single call.
		instancesCount := len(toAdd)
		if instancesCount > maxInstancesPerTargetPoolUpdate {
			instancesCount = maxInstancesPerTargetPoolUpdate
		}
		// The operation to add 1000 instances is fairly long (may take minutes), so
		// we don't need to worry about saturating QPS limits.
		if err := g.AddInstancesToTargetPool(loadBalancerName, g.region, toAdd[:instancesCount]); err != nil {
			return err
		}
		toAdd = toAdd[instancesCount:]
	}

	for len(toRemove) > 0 {
		// Do not remove more than maxInstancesPerTargetPoolUpdate in a single call.
		instancesCount := len(toRemove)
		if instancesCount > maxInstancesPerTargetPoolUpdate {
			instancesCount = maxInstancesPerTargetPoolUpdate
		}
		// The operation to remove 1000 instances is fairly long (may take minutes), so
		// we don't need to worry about saturating QPS limits.
		if err := g.RemoveInstancesFromTargetPool(loadBalancerName, g.region, toRemove[:instancesCount]); err != nil {
			return err
		}
		toRemove = toRemove[instancesCount:]
	}

	// Try to verify that the correct number of nodes are now in the target pool.
	// We've been bitten by a bug here before (#11327) where all nodes were
	// accidentally removed and want to make similar problems easier to notice.
	updatedPool, err := g.GetTargetPool(loadBalancerName, g.region)
	if err != nil {
		return err
	}
	if len(updatedPool.Instances) != len(hosts) {
		klog.Errorf("Unexpected number of instances (%d) in target pool %s after updating (expected %d). Instances in updated pool: %s",
			len(updatedPool.Instances), loadBalancerName, len(hosts), strings.Join(updatedPool.Instances, ","))
		return fmt.Errorf("unexpected number of instances (%d) in target pool %s after update (expected %d)", len(updatedPool.Instances), loadBalancerName, len(hosts))
	}
	return nil
}

func (g *Cloud) targetPoolURL(name string) string {
	return g.projectsBasePath + strings.Join([]string{g.projectID, "regions", g.region, "targetPools", name}, "/")
}

func makeHTTPHealthCheck(name, path string, port int32) *compute.HttpHealthCheck {
	return &compute.HttpHealthCheck{
		Name:               name,
		Port:               int64(port),
		RequestPath:        path,
		Host:               "",
		Description:        makeHealthCheckDescription(name),
		CheckIntervalSec:   gceHcCheckIntervalSeconds,
		TimeoutSec:         gceHcTimeoutSeconds,
		HealthyThreshold:   gceHcHealthyThreshold,
		UnhealthyThreshold: gceHcUnhealthyThreshold,
	}
}

// mergeHTTPHealthChecks reconciles HttpHealthCheck configures to be no smaller
// than the default values.
// E.g. old health check interval is 2s, new default is 8.
// The HC interval will be reconciled to 8 seconds.
// If the existing health check is larger than the default interval,
// the configuration will be kept.
func mergeHTTPHealthChecks(hc, newHC *compute.HttpHealthCheck) {
	if hc.CheckIntervalSec > newHC.CheckIntervalSec {
		newHC.CheckIntervalSec = hc.CheckIntervalSec
	}
	if hc.TimeoutSec > newHC.TimeoutSec {
		newHC.TimeoutSec = hc.TimeoutSec
	}
	if hc.UnhealthyThreshold > newHC.UnhealthyThreshold {
		newHC.UnhealthyThreshold = hc.UnhealthyThreshold
	}
	if hc.HealthyThreshold > newHC.HealthyThreshold {
		newHC.HealthyThreshold = hc.HealthyThreshold
	}
}

// needToUpdateHTTPHealthChecks checks whether the http healthcheck needs to be
// updated.
func needToUpdateHTTPHealthChecks(hc, newHC *compute.HttpHealthCheck) bool {
	switch {
	case
		hc.Port != newHC.Port,
		hc.RequestPath != newHC.RequestPath,
		hc.Description != newHC.Description,
		hc.CheckIntervalSec < newHC.CheckIntervalSec,
		hc.TimeoutSec < newHC.TimeoutSec,
		hc.UnhealthyThreshold < newHC.UnhealthyThreshold,
		hc.HealthyThreshold < newHC.HealthyThreshold:
		return true
	}
	return false
}

func (g *Cloud) ensureHTTPHealthCheck(name, path string, port int32) (hc *compute.HttpHealthCheck, err error) {
	newHC := makeHTTPHealthCheck(name, path, port)
	hc, err = g.GetHTTPHealthCheck(name)
	if hc == nil || err != nil && isHTTPErrorCode(err, http.StatusNotFound) {
		klog.Infof("Did not find health check %v, creating port %v path %v", name, port, path)
		if err = g.CreateHTTPHealthCheck(newHC); err != nil {
			return nil, err
		}
		hc, err = g.GetHTTPHealthCheck(name)
		if err != nil {
			klog.Errorf("Failed to get http health check %v", err)
			return nil, err
		}
		klog.Infof("Created HTTP health check %v healthCheckNodePort: %d", name, port)
		return hc, nil
	}
	// Validate health check fields
	klog.V(4).Infof("Checking http health check params %s", name)
	if needToUpdateHTTPHealthChecks(hc, newHC) {
		klog.Warningf("Health check %v exists but parameters have drifted - updating...", name)
		mergeHTTPHealthChecks(hc, newHC)
		if err := g.UpdateHTTPHealthCheck(newHC); err != nil {
			klog.Warningf("Failed to reconcile http health check %v parameters", name)
			return nil, err
		}
		klog.V(4).Infof("Corrected health check %v parameters successful", name)
		hc, err = g.GetHTTPHealthCheck(name)
		if err != nil {
			return nil, err
		}
	}
	return hc, nil
}

// Passing nil for requested IP is perfectly fine - it just means that no specific
// IP is being requested.
// Returns whether the forwarding rule exists, whether it needs to be updated,
// what its IP address is (if it exists), and any error we encountered.
func (g *Cloud) forwardingRuleNeedsUpdate(name, region string, loadBalancerIP string, ports []v1.ServicePort) (exists bool, needsUpdate bool, ipAddress string, err error) {
	fwd, err := g.GetRegionForwardingRule(name, region)
	if err != nil {
		if isHTTPErrorCode(err, http.StatusNotFound) {
			return false, true, "", nil
		}
		// Err on the side of caution in case of errors. Caller should notice the error and retry.
		// We never want to end up recreating resources because g api flaked.
		return true, false, "", fmt.Errorf("error getting load balancer's forwarding rule: %v", err)
	}
	// If the user asks for a specific static ip through the Service spec,
	// check that we're actually using it.
	// TODO: we report loadbalancer IP through status, so we want to verify if
	// that matches the forwarding rule as well.
	if loadBalancerIP != "" && loadBalancerIP != fwd.IPAddress {
		klog.Infof("LoadBalancer ip for forwarding rule %v was expected to be %v, but was actually %v", fwd.Name, fwd.IPAddress, loadBalancerIP)
		return true, true, fwd.IPAddress, nil
	}
	portRange, err := loadBalancerPortRange(ports)
	if err != nil {
		// Err on the side of caution in case of errors. Caller should notice the error and retry.
		// We never want to end up recreating resources because g api flaked.
		return true, false, "", err
	}
	if portRange != fwd.PortRange {
		klog.Infof("LoadBalancer port range for forwarding rule %v was expected to be %v, but was actually %v", fwd.Name, fwd.PortRange, portRange)
		return true, true, fwd.IPAddress, nil
	}
	// The service controller verified all the protocols match on the ports, just check the first one
	if string(ports[0].Protocol) != fwd.IPProtocol {
		klog.Infof("LoadBalancer protocol for forwarding rule %v was expected to be %v, but was actually %v", fwd.Name, fwd.IPProtocol, string(ports[0].Protocol))
		return true, true, fwd.IPAddress, nil
	}

	return true, false, fwd.IPAddress, nil
}

// Doesn't check whether the hosts have changed, since host updating is handled
// separately.
func (g *Cloud) targetPoolNeedsRecreation(name, region string, affinityType v1.ServiceAffinity) (exists bool, needsRecreation bool, err error) {
	tp, err := g.GetTargetPool(name, region)
	if err != nil {
		if isHTTPErrorCode(err, http.StatusNotFound) {
			return false, true, nil
		}
		// Err on the side of caution in case of errors. Caller should notice the error and retry.
		// We never want to end up recreating resources because g api flaked.
		return true, false, fmt.Errorf("error getting load balancer's target pool: %v", err)
	}
	// TODO: If the user modifies their Service's session affinity, it *should*
	// reflect in the associated target pool. However, currently not setting the
	// session affinity on a target pool defaults it to the empty string while
	// not setting in on a Service defaults it to None. There is a lack of
	// documentation around the default setting for the target pool, so if we
	// find it's the undocumented empty string, don't blindly recreate the
	// target pool (which results in downtime). Fix this when we have formally
	// defined the defaults on either side.
	if tp.SessionAffinity != "" && translateAffinityType(affinityType) != tp.SessionAffinity {
		klog.Infof("LoadBalancer target pool %v changed affinity from %v to %v", name, tp.SessionAffinity, affinityType)
		return true, true, nil
	}
	return true, false, nil
}

func (h *gceInstance) makeComparableHostPath() string {
	return fmt.Sprintf("/zones/%s/instances/%s", h.Zone, h.Name)
}

func nodeNames(nodes []*v1.Node) []string {
	ret := make([]string, len(nodes))
	for i, node := range nodes {
		ret[i] = node.Name
	}
	return ret
}

func hostURLToComparablePath(hostURL string) string {
	idx := strings.Index(hostURL, "/zones/")
	if idx < 0 {
		return ""
	}
	return hostURL[idx:]
}

func loadBalancerPortRange(ports []v1.ServicePort) (string, error) {
	if len(ports) == 0 {
		return "", fmt.Errorf("no ports specified for GCE load balancer")
	}

	// The service controller verified all the protocols match on the ports, just check and use the first one
	if ports[0].Protocol != v1.ProtocolTCP && ports[0].Protocol != v1.ProtocolUDP {
		return "", fmt.Errorf("invalid protocol %s, only TCP and UDP are supported", string(ports[0].Protocol))
	}

	minPort := int32(65536)
	maxPort := int32(0)
	for i := range ports {
		if ports[i].Port < minPort {
			minPort = ports[i].Port
		}
		if ports[i].Port > maxPort {
			maxPort = ports[i].Port
		}
	}
	return fmt.Sprintf("%d-%d", minPort, maxPort), nil
}

// translate from what K8s supports to what the cloud provider supports for session affinity.
func translateAffinityType(affinityType v1.ServiceAffinity) string {
	switch affinityType {
	case v1.ServiceAffinityClientIP:
		return gceAffinityTypeClientIP
	case v1.ServiceAffinityNone:
		return gceAffinityTypeNone
	default:
		klog.Errorf("Unexpected affinity type: %v", affinityType)
		return gceAffinityTypeNone
	}
}

func (g *Cloud) firewallNeedsUpdate(name, serviceName, ipAddress string, ports []v1.ServicePort, sourceRanges utilnet.IPNetSet) (exists bool, needsUpdate bool, err error) {
	fw, err := g.GetFirewall(MakeFirewallName(name))
	if err != nil {
		if isHTTPErrorCode(err, http.StatusNotFound) {
			return false, true, nil
		}
		return false, false, fmt.Errorf("error getting load balancer's firewall: %v", err)
	}
	if fw.Description != makeFirewallDescription(serviceName, ipAddress) {
		return true, true, nil
	}
	if len(fw.Allowed) != 1 || (fw.Allowed[0].IPProtocol != "tcp" && fw.Allowed[0].IPProtocol != "udp") {
		return true, true, nil
	}
	// Make sure the allowed ports match.
	portNums, portRanges, _ := getPortsAndProtocol(ports)
	// This logic checks if the existing firewall rules contains either enumerated service ports or port ranges.
	// This is to prevent unnecessary noop updates to the firewall rule when the existing firewall rule is
	// set up via the previous pattern using enumerated ports instead of port ranges.
	if !equalStringSets(portNums, fw.Allowed[0].Ports) && !equalStringSets(portRanges, fw.Allowed[0].Ports) {
		return true, true, nil
	}

	// The service controller already verified that the protocol matches on all ports, no need to check.
	actualSourceRanges, err := utilnet.ParseIPNets(fw.SourceRanges...)
	if err != nil {
		// This really shouldn't happen... GCE has returned something unexpected
		klog.Warningf("Error parsing firewall SourceRanges: %v", fw.SourceRanges)
		// We don't return the error, because we can hopefully recover from this by reconfiguring the firewall
		return true, true, nil
	}

	if !sourceRanges.Equal(actualSourceRanges) {
		return true, true, nil
	}

	destinationRanges := []string{ipAddress}

	if !reflect.DeepEqual(destinationRanges, fw.DestinationRanges) {
		return true, true, nil
	}

	return true, false, nil
}

func (g *Cloud) ensureHTTPHealthCheckFirewall(svc *v1.Service, serviceName, ipAddress, region, clusterID string, hosts []*gceInstance, hcName string, hcPort int32, isNodesHealthCheck bool) error {
	// Prepare the firewall params for creating / checking.
	desc := fmt.Sprintf(`{"kubernetes.io/cluster-id":"%s"}`, clusterID)
	if !isNodesHealthCheck {
		desc = makeFirewallDescription(serviceName, ipAddress)
	}
	sourceRanges := l4LbSrcRngsFlag.ipn
	ports := []v1.ServicePort{{Protocol: "tcp", Port: hcPort}}

	fwName := MakeHealthCheckFirewallName(clusterID, hcName, isNodesHealthCheck)
	fw, err := g.GetFirewall(fwName)
	if err != nil {
		if !isHTTPErrorCode(err, http.StatusNotFound) {
			return fmt.Errorf("error getting firewall for health checks: %v", err)
		}
		klog.Infof("Creating firewall %v for health checks.", fwName)
<<<<<<< HEAD
		if err := g.createFirewall(svc, fwName, desc, sourceRanges, ports, hosts); err != nil {
=======
		if err := g.createFirewall(svc, fwName, desc, ipAddress, sourceRanges, ports, hosts); err != nil {
>>>>>>> e8d3e9b1
			return err
		}
		klog.Infof("Created firewall %v for health checks.", fwName)
		return nil
	}
	// Validate firewall fields.
	if fw.Description != desc ||
		len(fw.Allowed) != 1 ||
		fw.Allowed[0].IPProtocol != string(ports[0].Protocol) ||
		!equalStringSets(fw.Allowed[0].Ports, []string{strconv.Itoa(int(ports[0].Port))}) ||
		!equalStringSets(fw.SourceRanges, sourceRanges.StringSlice()) {
		klog.Warningf("Firewall %v exists but parameters have drifted - updating...", fwName)
<<<<<<< HEAD
		if err := g.updateFirewall(svc, fwName, desc, sourceRanges, ports, hosts); err != nil {
=======
		if err := g.updateFirewall(svc, fwName, desc, ipAddress, sourceRanges, ports, hosts); err != nil {
>>>>>>> e8d3e9b1
			klog.Warningf("Failed to reconcile firewall %v parameters.", fwName)
			return err
		}
		klog.V(4).Infof("Corrected firewall %v parameters successful", fwName)
	}
	return nil
}

func createForwardingRule(s CloudForwardingRuleService, name, serviceName, region, ipAddress, target string, ports []v1.ServicePort, netTier cloud.NetworkTier) error {
	portRange, err := loadBalancerPortRange(ports)
	if err != nil {
		return err
	}
	desc := makeServiceDescription(serviceName)
	ipProtocol := string(ports[0].Protocol)

	rule := &compute.ForwardingRule{
		Name:        name,
		Description: desc,
		IPAddress:   ipAddress,
		IPProtocol:  ipProtocol,
		PortRange:   portRange,
		Target:      target,
		NetworkTier: netTier.ToGCEValue(),
	}

	err = s.CreateRegionForwardingRule(rule, region)

	if err != nil && !isHTTPErrorCode(err, http.StatusConflict) {
		return err
	}

	return nil
}

<<<<<<< HEAD
func (g *Cloud) createFirewall(svc *v1.Service, name, desc string, sourceRanges utilnet.IPNetSet, ports []v1.ServicePort, hosts []*gceInstance) error {
	firewall, err := g.firewallObject(name, desc, sourceRanges, ports, hosts)
=======
func (g *Cloud) createFirewall(svc *v1.Service, name, desc, destinationIP string, sourceRanges utilnet.IPNetSet, ports []v1.ServicePort, hosts []*gceInstance) error {
	firewall, err := g.firewallObject(name, desc, destinationIP, sourceRanges, ports, hosts)
>>>>>>> e8d3e9b1
	if err != nil {
		return err
	}
	if err = g.CreateFirewall(firewall); err != nil {
		if isHTTPErrorCode(err, http.StatusConflict) {
			return nil
		} else if isForbidden(err) && g.OnXPN() {
			klog.V(4).Infof("createFirewall(%v): do not have permission to create firewall rule (on XPN). Raising event.", firewall.Name)
			g.raiseFirewallChangeNeededEvent(svc, FirewallToGCloudCreateCmd(firewall, g.NetworkProjectID()))
			return nil
		}
		return err
	}
	return nil
}

<<<<<<< HEAD
func (g *Cloud) updateFirewall(svc *v1.Service, name, desc string, sourceRanges utilnet.IPNetSet, ports []v1.ServicePort, hosts []*gceInstance) error {
	firewall, err := g.firewallObject(name, desc, sourceRanges, ports, hosts)
=======
func (g *Cloud) updateFirewall(svc *v1.Service, name, desc, destinationIP string, sourceRanges utilnet.IPNetSet, ports []v1.ServicePort, hosts []*gceInstance) error {
	firewall, err := g.firewallObject(name, desc, destinationIP, sourceRanges, ports, hosts)
>>>>>>> e8d3e9b1
	if err != nil {
		return err
	}

	if err = g.PatchFirewall(firewall); err != nil {
		if isHTTPErrorCode(err, http.StatusConflict) {
			return nil
		} else if isForbidden(err) && g.OnXPN() {
			klog.V(4).Infof("updateFirewall(%v): do not have permission to update firewall rule (on XPN). Raising event.", firewall.Name)
			g.raiseFirewallChangeNeededEvent(svc, FirewallToGCloudUpdateCmd(firewall, g.NetworkProjectID()))
			return nil
		}
		return err
	}
	return nil
}

<<<<<<< HEAD
func (g *Cloud) firewallObject(name, desc string, sourceRanges utilnet.IPNetSet, ports []v1.ServicePort, hosts []*gceInstance) (*compute.Firewall, error) {
=======
func (g *Cloud) firewallObject(name, desc, destinationIP string, sourceRanges utilnet.IPNetSet, ports []v1.ServicePort, hosts []*gceInstance) (*compute.Firewall, error) {
	// destinationIP can be empty string "" and this means that it is not set.
	// GCE considers empty destinationRanges as "all" for ingress firewall-rules.
>>>>>>> e8d3e9b1
	// Concatenate service ports into port ranges. This help to workaround the gce firewall limitation where only
	// 100 ports or port ranges can be used in a firewall rule.
	_, portRanges, _ := getPortsAndProtocol(ports)

	// If the node tags to be used for this cluster have been predefined in the
	// provider config, just use them. Otherwise, invoke computeHostTags method to get the tags.
	hostTags := g.nodeTags
	if len(hostTags) == 0 {
		var err error
		if hostTags, err = g.computeHostTags(hosts); err != nil {
			return nil, fmt.Errorf("no node tags supplied and also failed to parse the given lists of hosts for tags. Abort creating firewall rule")
		}
	}

	firewall := &compute.Firewall{
		Name:         name,
		Description:  desc,
		Network:      g.networkURL,
		SourceRanges: sourceRanges.StringSlice(),
		TargetTags:   hostTags,
		Allowed: []*compute.FirewallAllowed{
			{
				// TODO: Make this more generic. Currently this method is only
				// used to create firewall rules for loadbalancers, which have
				// exactly one protocol, so we can never end up with a list of
				// mixed TCP and UDP ports. It should be possible to use a
				// single firewall rule for both a TCP and UDP lb.
				IPProtocol: strings.ToLower(string(ports[0].Protocol)),
				Ports:      portRanges,
			},
		},
	}
	if destinationIP != "" {
		firewall.DestinationRanges = []string{destinationIP}
	}
	return firewall, nil
}

func ensureStaticIP(s CloudAddressService, name, serviceName, region, existingIP string, netTier cloud.NetworkTier) (ipAddress string, existing bool, err error) {
	// If the address doesn't exist, this will create it.
	// If the existingIP exists but is ephemeral, this will promote it to static.
	// If the address already exists, this will harmlessly return a StatusConflict
	// and we'll grab the IP before returning.
	existed := false
	desc := makeServiceDescription(serviceName)

	var creationErr error
	addressObj := &compute.Address{
		Name:        name,
		Description: desc,
		NetworkTier: netTier.ToGCEValue(),
	}
	if existingIP != "" {
		addressObj.Address = existingIP
	}
	creationErr = s.ReserveRegionAddress(addressObj, region)

	if creationErr != nil {
		// GCE returns StatusConflict if the name conflicts; it returns
		// StatusBadRequest if the IP conflicts.
		if !isHTTPErrorCode(creationErr, http.StatusConflict) && !isHTTPErrorCode(creationErr, http.StatusBadRequest) {
			return "", false, fmt.Errorf("error creating gce static IP address: %v", creationErr)
		}
		existed = true
	}

	// If address exists, get it by IP, because name might be different.
	// This can specifically happen if the IP was changed from ephemeral to static,
	// which results in a new name for the IP.
	if existingIP != "" {
		addr, err := s.GetRegionAddressByIP(region, existingIP)
		if err != nil {
			return "", false, fmt.Errorf("error getting static IP address: %v", err)
		}
		return addr.Address, existed, nil
	}

	// Otherwise, get address by name
	addr, err := s.GetRegionAddress(name, region)
	if err != nil {
		return "", false, fmt.Errorf("error getting static IP address: %v", err)
	}

	return addr.Address, existed, nil
}

func (g *Cloud) getServiceNetworkTier(svc *v1.Service) (cloud.NetworkTier, error) {
	tier, err := GetServiceNetworkTier(svc)
	if err != nil {
		// Returns an error if the annotation is invalid.
		return cloud.NetworkTier(""), err
	}
	return tier, nil
}

func (g *Cloud) deleteWrongNetworkTieredResources(lbName, lbRef string, desiredNetTier cloud.NetworkTier) error {
	logPrefix := fmt.Sprintf("deleteWrongNetworkTieredResources:(%s)", lbRef)
	if err := deleteFWDRuleWithWrongTier(g, g.region, lbName, logPrefix, desiredNetTier); err != nil {
		return err
	}
	if err := deleteAddressWithWrongTier(g, g.region, lbName, logPrefix, desiredNetTier); err != nil {
		return err
	}
	return nil
}

// deleteFWDRuleWithWrongTier checks the network tier of existing forwarding
// rule and delete the rule if the tier does not matched the desired tier.
func deleteFWDRuleWithWrongTier(s CloudForwardingRuleService, region, name, logPrefix string, desiredNetTier cloud.NetworkTier) error {
	tierStr, err := s.getNetworkTierFromForwardingRule(name, region)
	if isNotFound(err) {
		return nil
	} else if err != nil {
		return err
	}
	existingTier := cloud.NetworkTierGCEValueToType(tierStr)
	if existingTier == desiredNetTier {
		return nil
	}
	klog.V(2).Infof("%s: Network tiers do not match; existing forwarding rule: %q, desired: %q. Deleting the forwarding rule",
		logPrefix, existingTier, desiredNetTier)
	err = s.DeleteRegionForwardingRule(name, region)
	return ignoreNotFound(err)
}

// deleteAddressWithWrongTier checks the network tier of existing address
// and delete the address if the tier does not matched the desired tier.
func deleteAddressWithWrongTier(s CloudAddressService, region, name, logPrefix string, desiredNetTier cloud.NetworkTier) error {
	// We only check the IP address matching the reserved name that the
	// controller assigned to the LB. We make the assumption that an address of
	// such name is owned by the controller and is safe to release. Whether an
	// IP is owned by the user is not clearly defined in the current code, and
	// this assumption may not match some of the existing logic in the code.
	// However, this is okay since network tiering is still Alpha and will be
	// properly gated.
	// TODO(#51665): Re-evaluate the "ownership" of the IP address to ensure
	// we don't release IP unintentionally.
	tierStr, err := s.getNetworkTierFromAddress(name, region)
	if isNotFound(err) {
		return nil
	} else if err != nil {
		return err
	}
	existingTier := cloud.NetworkTierGCEValueToType(tierStr)
	if existingTier == desiredNetTier {
		return nil
	}
	klog.V(2).Infof("%s: Network tiers do not match; existing address: %q, desired: %q. Deleting the address",
		logPrefix, existingTier, desiredNetTier)
	err = s.DeleteRegionAddress(name, region)
	return ignoreNotFound(err)
}<|MERGE_RESOLUTION|>--- conflicted
+++ resolved
@@ -36,18 +36,12 @@
 	servicehelpers "k8s.io/cloud-provider/service/helpers"
 	utilnet "k8s.io/utils/net"
 
-<<<<<<< HEAD
-	compute "google.golang.org/api/compute/v1"
-=======
 	"google.golang.org/api/compute/v1"
->>>>>>> e8d3e9b1
 	"k8s.io/klog/v2"
 )
 
 const (
 	errStrLbNoHosts = "cannot EnsureLoadBalancer() with no hosts"
-
-	ELBRbsFinalizer = "gke.networking.io/l4-netlb-v2"
 )
 
 // ensureExternalLoadBalancer is the external implementation of LoadBalancer.EnsureLoadBalancer.
@@ -59,21 +53,8 @@
 // new load balancers and updating existing load balancers, recognizing when
 // each is needed.
 func (g *Cloud) ensureExternalLoadBalancer(clusterName string, clusterID string, apiService *v1.Service, existingFwdRule *compute.ForwardingRule, nodes []*v1.Node) (*v1.LoadBalancerStatus, error) {
-<<<<<<< HEAD
-	// Skip service handling if managed by ingress-gce using Regional Backend Services
-	if val, ok := apiService.Annotations[RBSAnnotationKey]; ok && val == RBSEnabled {
-		return nil, cloudprovider.ImplementedElsewhere
-	}
-	// Skip service handling if service has Regional Backend Services finalizer
-	if hasFinalizer(apiService, ELBRbsFinalizer) {
-		return nil, cloudprovider.ImplementedElsewhere
-	}
-	// Skip service handling if it has Regional Backend Service created by Ingress-GCE
-	if existingFwdRule != nil && existingFwdRule.BackendService != "" {
-=======
 	// Skip service handling if it uses Regional Backend Services and handled by other controllers
 	if usesL4RBS(apiService, existingFwdRule) {
->>>>>>> e8d3e9b1
 		return nil, cloudprovider.ImplementedElsewhere
 	}
 
@@ -213,21 +194,13 @@
 		// without needing to be deleted and recreated.
 		if firewallExists {
 			klog.Infof("ensureExternalLoadBalancer(%s): Updating firewall.", lbRefStr)
-<<<<<<< HEAD
-			if err := g.updateFirewall(apiService, MakeFirewallName(loadBalancerName), desc, sourceRanges, ports, hosts); err != nil {
-=======
 			if err := g.updateFirewall(apiService, MakeFirewallName(loadBalancerName), desc, ipAddressToUse, sourceRanges, ports, hosts); err != nil {
->>>>>>> e8d3e9b1
 				return nil, err
 			}
 			klog.Infof("ensureExternalLoadBalancer(%s): Updated firewall.", lbRefStr)
 		} else {
 			klog.Infof("ensureExternalLoadBalancer(%s): Creating firewall.", lbRefStr)
-<<<<<<< HEAD
-			if err := g.createFirewall(apiService, MakeFirewallName(loadBalancerName), desc, sourceRanges, ports, hosts); err != nil {
-=======
 			if err := g.createFirewall(apiService, MakeFirewallName(loadBalancerName), desc, ipAddressToUse, sourceRanges, ports, hosts); err != nil {
->>>>>>> e8d3e9b1
 				return nil, err
 			}
 			klog.Infof("ensureExternalLoadBalancer(%s): Created firewall.", lbRefStr)
@@ -956,11 +929,7 @@
 			return fmt.Errorf("error getting firewall for health checks: %v", err)
 		}
 		klog.Infof("Creating firewall %v for health checks.", fwName)
-<<<<<<< HEAD
-		if err := g.createFirewall(svc, fwName, desc, sourceRanges, ports, hosts); err != nil {
-=======
 		if err := g.createFirewall(svc, fwName, desc, ipAddress, sourceRanges, ports, hosts); err != nil {
->>>>>>> e8d3e9b1
 			return err
 		}
 		klog.Infof("Created firewall %v for health checks.", fwName)
@@ -973,11 +942,7 @@
 		!equalStringSets(fw.Allowed[0].Ports, []string{strconv.Itoa(int(ports[0].Port))}) ||
 		!equalStringSets(fw.SourceRanges, sourceRanges.StringSlice()) {
 		klog.Warningf("Firewall %v exists but parameters have drifted - updating...", fwName)
-<<<<<<< HEAD
-		if err := g.updateFirewall(svc, fwName, desc, sourceRanges, ports, hosts); err != nil {
-=======
 		if err := g.updateFirewall(svc, fwName, desc, ipAddress, sourceRanges, ports, hosts); err != nil {
->>>>>>> e8d3e9b1
 			klog.Warningf("Failed to reconcile firewall %v parameters.", fwName)
 			return err
 		}
@@ -1013,13 +978,8 @@
 	return nil
 }
 
-<<<<<<< HEAD
-func (g *Cloud) createFirewall(svc *v1.Service, name, desc string, sourceRanges utilnet.IPNetSet, ports []v1.ServicePort, hosts []*gceInstance) error {
-	firewall, err := g.firewallObject(name, desc, sourceRanges, ports, hosts)
-=======
 func (g *Cloud) createFirewall(svc *v1.Service, name, desc, destinationIP string, sourceRanges utilnet.IPNetSet, ports []v1.ServicePort, hosts []*gceInstance) error {
 	firewall, err := g.firewallObject(name, desc, destinationIP, sourceRanges, ports, hosts)
->>>>>>> e8d3e9b1
 	if err != nil {
 		return err
 	}
@@ -1036,13 +996,8 @@
 	return nil
 }
 
-<<<<<<< HEAD
-func (g *Cloud) updateFirewall(svc *v1.Service, name, desc string, sourceRanges utilnet.IPNetSet, ports []v1.ServicePort, hosts []*gceInstance) error {
-	firewall, err := g.firewallObject(name, desc, sourceRanges, ports, hosts)
-=======
 func (g *Cloud) updateFirewall(svc *v1.Service, name, desc, destinationIP string, sourceRanges utilnet.IPNetSet, ports []v1.ServicePort, hosts []*gceInstance) error {
 	firewall, err := g.firewallObject(name, desc, destinationIP, sourceRanges, ports, hosts)
->>>>>>> e8d3e9b1
 	if err != nil {
 		return err
 	}
@@ -1060,13 +1015,9 @@
 	return nil
 }
 
-<<<<<<< HEAD
-func (g *Cloud) firewallObject(name, desc string, sourceRanges utilnet.IPNetSet, ports []v1.ServicePort, hosts []*gceInstance) (*compute.Firewall, error) {
-=======
 func (g *Cloud) firewallObject(name, desc, destinationIP string, sourceRanges utilnet.IPNetSet, ports []v1.ServicePort, hosts []*gceInstance) (*compute.Firewall, error) {
 	// destinationIP can be empty string "" and this means that it is not set.
 	// GCE considers empty destinationRanges as "all" for ingress firewall-rules.
->>>>>>> e8d3e9b1
 	// Concatenate service ports into port ranges. This help to workaround the gce firewall limitation where only
 	// 100 ports or port ranges can be used in a firewall rule.
 	_, portRanges, _ := getPortsAndProtocol(ports)

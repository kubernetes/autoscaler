--- conflicted
+++ resolved
@@ -81,11 +81,7 @@
 var map_PolicyRule = map[string]string{
 	"":                "PolicyRule holds information that describes a policy rule, but does not contain information about who the rule applies to or which namespace the rule applies to.",
 	"verbs":           "Verbs is a list of Verbs that apply to ALL the ResourceKinds contained in this rule. '*' represents all verbs.",
-<<<<<<< HEAD
-	"apiGroups":       "APIGroups is the name of the APIGroup that contains the resources.  If multiple API groups are specified, any action requested against one of the enumerated resources in any API group will be allowed.",
-=======
 	"apiGroups":       "APIGroups is the name of the APIGroup that contains the resources.  If multiple API groups are specified, any action requested against one of the enumerated resources in any API group will be allowed. \"\" represents the core API group and \"*\" represents all API groups.",
->>>>>>> e8d3e9b1
 	"resources":       "Resources is a list of resources this rule applies to. '*' represents all resources.",
 	"resourceNames":   "ResourceNames is an optional white list of names that the rule applies to.  An empty set means that everything is allowed.",
 	"nonResourceURLs": "NonResourceURLs is a set of partial urls that a user should have access to.  *s are allowed, but only as the full, final step in the path Since non-resource URLs are not namespaced, this field is only applicable for ClusterRoles referenced from a ClusterRoleBinding. Rules can either apply to API resources (such as \"pods\" or \"secrets\") or non-resource URL paths (such as \"/api\"),  but not both.",

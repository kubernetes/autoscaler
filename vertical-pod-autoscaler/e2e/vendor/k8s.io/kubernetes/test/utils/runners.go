/*
Copyright 2016 The Kubernetes Authors.

Licensed under the Apache License, Version 2.0 (the "License");
you may not use this file except in compliance with the License.
You may obtain a copy of the License at

    http://www.apache.org/licenses/LICENSE-2.0

Unless required by applicable law or agreed to in writing, software
distributed under the License is distributed on an "AS IS" BASIS,
WITHOUT WARRANTIES OR CONDITIONS OF ANY KIND, either express or implied.
See the License for the specific language governing permissions and
limitations under the License.
*/

package utils

import (
	"context"
	"fmt"
	"math"
	"os"
	"strings"
	"sync"
	"time"

	apps "k8s.io/api/apps/v1"
	batch "k8s.io/api/batch/v1"
	v1 "k8s.io/api/core/v1"
	storagev1 "k8s.io/api/storage/v1"
	storagev1beta1 "k8s.io/api/storage/v1beta1"
	apiequality "k8s.io/apimachinery/pkg/api/equality"
	apierrors "k8s.io/apimachinery/pkg/api/errors"
	"k8s.io/apimachinery/pkg/api/resource"
	metav1 "k8s.io/apimachinery/pkg/apis/meta/v1"
	"k8s.io/apimachinery/pkg/fields"
	"k8s.io/apimachinery/pkg/labels"
	"k8s.io/apimachinery/pkg/runtime/schema"
	"k8s.io/apimachinery/pkg/types"
	"k8s.io/apimachinery/pkg/util/json"
	"k8s.io/apimachinery/pkg/util/sets"
	"k8s.io/apimachinery/pkg/util/strategicpatch"
	"k8s.io/apimachinery/pkg/util/uuid"
	"k8s.io/apimachinery/pkg/util/wait"
	clientset "k8s.io/client-go/kubernetes"
	scaleclient "k8s.io/client-go/scale"
	"k8s.io/client-go/util/workqueue"
	batchinternal "k8s.io/kubernetes/pkg/apis/batch"
	api "k8s.io/kubernetes/pkg/apis/core"
	extensionsinternal "k8s.io/kubernetes/pkg/apis/extensions"

	"k8s.io/klog/v2"
)

const (
	// String used to mark pod deletion
	nonExist = "NonExist"
)

func removePtr(replicas *int32) int32 {
	if replicas == nil {
		return 0
	}
	return *replicas
}

func WaitUntilPodIsScheduled(c clientset.Interface, name, namespace string, timeout time.Duration) (*v1.Pod, error) {
	// Wait until it's scheduled
	p, err := c.CoreV1().Pods(namespace).Get(context.TODO(), name, metav1.GetOptions{ResourceVersion: "0"})
	if err == nil && p.Spec.NodeName != "" {
		return p, nil
	}
	pollingPeriod := 200 * time.Millisecond
	startTime := time.Now()
	for startTime.Add(timeout).After(time.Now()) {
		time.Sleep(pollingPeriod)
		p, err := c.CoreV1().Pods(namespace).Get(context.TODO(), name, metav1.GetOptions{ResourceVersion: "0"})
		if err == nil && p.Spec.NodeName != "" {
			return p, nil
		}
	}
	return nil, fmt.Errorf("timed out after %v when waiting for pod %v/%v to start", timeout, namespace, name)
}

func RunPodAndGetNodeName(c clientset.Interface, pod *v1.Pod, timeout time.Duration) (string, error) {
	name := pod.Name
	namespace := pod.Namespace
	if err := CreatePodWithRetries(c, namespace, pod); err != nil {
		return "", err
	}
	p, err := WaitUntilPodIsScheduled(c, name, namespace, timeout)
	if err != nil {
		return "", err
	}
	return p.Spec.NodeName, nil
}

type RunObjectConfig interface {
	Run() error
	GetName() string
	GetNamespace() string
	GetKind() schema.GroupKind
	GetClient() clientset.Interface
	GetScalesGetter() scaleclient.ScalesGetter
	SetClient(clientset.Interface)
	SetScalesClient(scaleclient.ScalesGetter)
	GetReplicas() int
	GetLabelValue(string) (string, bool)
	GetGroupResource() schema.GroupResource
	GetGroupVersionResource() schema.GroupVersionResource
}

type RCConfig struct {
	Affinity                      *v1.Affinity
	Client                        clientset.Interface
	ScalesGetter                  scaleclient.ScalesGetter
	Image                         string
	Command                       []string
	Name                          string
	Namespace                     string
	PollInterval                  time.Duration
	Timeout                       time.Duration
	PodStatusFile                 *os.File
	Replicas                      int
	CpuRequest                    int64 // millicores
	CpuLimit                      int64 // millicores
	MemRequest                    int64 // bytes
	MemLimit                      int64 // bytes
	GpuLimit                      int64 // count
	ReadinessProbe                *v1.Probe
	DNSPolicy                     *v1.DNSPolicy
	PriorityClassName             string
	TerminationGracePeriodSeconds *int64
	Lifecycle                     *v1.Lifecycle

	// Env vars, set the same for every pod.
	Env map[string]string

	// Extra labels and annotations added to every pod.
	Labels      map[string]string
	Annotations map[string]string

	// Node selector for pods in the RC.
	NodeSelector map[string]string

	// Tolerations for pods in the RC.
	Tolerations []v1.Toleration

	// Ports to declare in the container (map of name to containerPort).
	Ports map[string]int
	// Ports to declare in the container as host and container ports.
	HostPorts map[string]int

	Volumes      []v1.Volume
	VolumeMounts []v1.VolumeMount

	// Pointer to a list of pods; if non-nil, will be set to a list of pods
	// created by this RC by RunRC.
	CreatedPods *[]*v1.Pod

	// Maximum allowable container failures. If exceeded, RunRC returns an error.
	// Defaults to replicas*0.1 if unspecified.
	MaxContainerFailures *int
	// Maximum allowed pod deletions count. If exceeded, RunRC returns an error.
	// Defaults to 0.
	MaxAllowedPodDeletions int

	// If set to false starting RC will print progress, otherwise only errors will be printed.
	Silent bool

	// If set this function will be used to print log lines instead of klog.
	LogFunc func(fmt string, args ...interface{})
	// If set those functions will be used to gather data from Nodes - in integration tests where no
	// kubelets are running those variables should be nil.
	NodeDumpFunc      func(c clientset.Interface, nodeNames []string, logFunc func(fmt string, args ...interface{}))
	ContainerDumpFunc func(c clientset.Interface, ns string, logFunc func(ftm string, args ...interface{}))

	// Names of the secrets and configmaps to mount.
	SecretNames    []string
	ConfigMapNames []string

	ServiceAccountTokenProjections int

	//Additional containers to run in the pod
	AdditionalContainers []v1.Container
}

func (rc *RCConfig) RCConfigLog(fmt string, args ...interface{}) {
	if rc.LogFunc != nil {
		rc.LogFunc(fmt, args...)
	}
	klog.Infof(fmt, args...)
}

type DeploymentConfig struct {
	RCConfig
}

type ReplicaSetConfig struct {
	RCConfig
}

type JobConfig struct {
	RCConfig
}

// podInfo contains pod information useful for debugging e2e tests.
type podInfo struct {
	oldHostname string
	oldPhase    string
	hostname    string
	phase       string
}

// PodDiff is a map of pod name to podInfos
type PodDiff map[string]*podInfo

// Print formats and prints the give PodDiff.
func (p PodDiff) String(ignorePhases sets.String) string {
	ret := ""
	for name, info := range p {
		if ignorePhases.Has(info.phase) {
			continue
		}
		if info.phase == nonExist {
			ret += fmt.Sprintf("Pod %v was deleted, had phase %v and host %v\n", name, info.oldPhase, info.oldHostname)
			continue
		}
		phaseChange, hostChange := false, false
		msg := fmt.Sprintf("Pod %v ", name)
		if info.oldPhase != info.phase {
			phaseChange = true
			if info.oldPhase == nonExist {
				msg += fmt.Sprintf("in phase %v ", info.phase)
			} else {
				msg += fmt.Sprintf("went from phase: %v -> %v ", info.oldPhase, info.phase)
			}
		}
		if info.oldHostname != info.hostname {
			hostChange = true
			if info.oldHostname == nonExist || info.oldHostname == "" {
				msg += fmt.Sprintf("assigned host %v ", info.hostname)
			} else {
				msg += fmt.Sprintf("went from host: %v -> %v ", info.oldHostname, info.hostname)
			}
		}
		if phaseChange || hostChange {
			ret += msg + "\n"
		}
	}
	return ret
}

// DeletedPods returns a slice of pods that were present at the beginning
// and then disappeared.
func (p PodDiff) DeletedPods() []string {
	var deletedPods []string
	for podName, podInfo := range p {
		if podInfo.hostname == nonExist {
			deletedPods = append(deletedPods, podName)
		}
	}
	return deletedPods
}

// Diff computes a PodDiff given 2 lists of pods.
func Diff(oldPods []*v1.Pod, curPods []*v1.Pod) PodDiff {
	podInfoMap := PodDiff{}

	// New pods will show up in the curPods list but not in oldPods. They have oldhostname/phase == nonexist.
	for _, pod := range curPods {
		podInfoMap[pod.Name] = &podInfo{hostname: pod.Spec.NodeName, phase: string(pod.Status.Phase), oldHostname: nonExist, oldPhase: nonExist}
	}

	// Deleted pods will show up in the oldPods list but not in curPods. They have a hostname/phase == nonexist.
	for _, pod := range oldPods {
		if info, ok := podInfoMap[pod.Name]; ok {
			info.oldHostname, info.oldPhase = pod.Spec.NodeName, string(pod.Status.Phase)
		} else {
			podInfoMap[pod.Name] = &podInfo{hostname: nonExist, phase: nonExist, oldHostname: pod.Spec.NodeName, oldPhase: string(pod.Status.Phase)}
		}
	}
	return podInfoMap
}

// RunDeployment Launches (and verifies correctness) of a Deployment
// and will wait for all pods it spawns to become "Running".
// It's the caller's responsibility to clean up externally (i.e. use the
// namespace lifecycle for handling Cleanup).
func RunDeployment(config DeploymentConfig) error {
	err := config.create()
	if err != nil {
		return err
	}
	return config.start()
}

func (config *DeploymentConfig) Run() error {
	return RunDeployment(*config)
}

func (config *DeploymentConfig) GetKind() schema.GroupKind {
	return extensionsinternal.Kind("Deployment")
}

func (config *DeploymentConfig) GetGroupResource() schema.GroupResource {
	return extensionsinternal.Resource("deployments")
}

func (config *DeploymentConfig) GetGroupVersionResource() schema.GroupVersionResource {
	return extensionsinternal.SchemeGroupVersion.WithResource("deployments")
}

func (config *DeploymentConfig) create() error {
	deployment := &apps.Deployment{
		ObjectMeta: metav1.ObjectMeta{
			Name: config.Name,
		},
		Spec: apps.DeploymentSpec{
			Replicas: func(i int) *int32 { x := int32(i); return &x }(config.Replicas),
			Selector: &metav1.LabelSelector{
				MatchLabels: map[string]string{
					"name": config.Name,
				},
			},
			Template: v1.PodTemplateSpec{
				ObjectMeta: metav1.ObjectMeta{
					Labels:      map[string]string{"name": config.Name},
					Annotations: config.Annotations,
				},
				Spec: v1.PodSpec{
					Affinity:                      config.Affinity,
					TerminationGracePeriodSeconds: config.getTerminationGracePeriodSeconds(nil),
					Containers: []v1.Container{
						{
							Name:      config.Name,
							Image:     config.Image,
							Command:   config.Command,
							Ports:     []v1.ContainerPort{{ContainerPort: 80}},
							Lifecycle: config.Lifecycle,
						},
					},
				},
			},
		},
	}

	if len(config.AdditionalContainers) > 0 {
		deployment.Spec.Template.Spec.Containers = append(deployment.Spec.Template.Spec.Containers, config.AdditionalContainers...)
	}

	if len(config.SecretNames) > 0 {
		attachSecrets(&deployment.Spec.Template, config.SecretNames)
	}
	if len(config.ConfigMapNames) > 0 {
		attachConfigMaps(&deployment.Spec.Template, config.ConfigMapNames)
	}

	for i := 0; i < config.ServiceAccountTokenProjections; i++ {
		attachServiceAccountTokenProjection(&deployment.Spec.Template, fmt.Sprintf("tok-%d", i))
	}

	config.applyTo(&deployment.Spec.Template)

	if err := CreateDeploymentWithRetries(config.Client, config.Namespace, deployment); err != nil {
		return fmt.Errorf("error creating deployment: %v", err)
	}
	config.RCConfigLog("Created deployment with name: %v, namespace: %v, replica count: %v", deployment.Name, config.Namespace, removePtr(deployment.Spec.Replicas))
	return nil
}

// RunReplicaSet launches (and verifies correctness) of a ReplicaSet
// and waits until all the pods it launches to reach the "Running" state.
// It's the caller's responsibility to clean up externally (i.e. use the
// namespace lifecycle for handling Cleanup).
func RunReplicaSet(config ReplicaSetConfig) error {
	err := config.create()
	if err != nil {
		return err
	}
	return config.start()
}

func (config *ReplicaSetConfig) Run() error {
	return RunReplicaSet(*config)
}

func (config *ReplicaSetConfig) GetKind() schema.GroupKind {
	return extensionsinternal.Kind("ReplicaSet")
}

func (config *ReplicaSetConfig) GetGroupResource() schema.GroupResource {
	return extensionsinternal.Resource("replicasets")
}

func (config *ReplicaSetConfig) GetGroupVersionResource() schema.GroupVersionResource {
	return extensionsinternal.SchemeGroupVersion.WithResource("replicasets")
}

func (config *ReplicaSetConfig) create() error {
	rs := &apps.ReplicaSet{
		ObjectMeta: metav1.ObjectMeta{
			Name: config.Name,
		},
		Spec: apps.ReplicaSetSpec{
			Replicas: func(i int) *int32 { x := int32(i); return &x }(config.Replicas),
			Selector: &metav1.LabelSelector{
				MatchLabels: map[string]string{
					"name": config.Name,
				},
			},
			Template: v1.PodTemplateSpec{
				ObjectMeta: metav1.ObjectMeta{
					Labels:      map[string]string{"name": config.Name},
					Annotations: config.Annotations,
				},
				Spec: v1.PodSpec{
					Affinity:                      config.Affinity,
					TerminationGracePeriodSeconds: config.getTerminationGracePeriodSeconds(nil),
					Containers: []v1.Container{
						{
							Name:      config.Name,
							Image:     config.Image,
							Command:   config.Command,
							Ports:     []v1.ContainerPort{{ContainerPort: 80}},
							Lifecycle: config.Lifecycle,
						},
					},
				},
			},
		},
	}

	if len(config.AdditionalContainers) > 0 {
		rs.Spec.Template.Spec.Containers = append(rs.Spec.Template.Spec.Containers, config.AdditionalContainers...)
	}

	if len(config.SecretNames) > 0 {
		attachSecrets(&rs.Spec.Template, config.SecretNames)
	}
	if len(config.ConfigMapNames) > 0 {
		attachConfigMaps(&rs.Spec.Template, config.ConfigMapNames)
	}

	config.applyTo(&rs.Spec.Template)

	if err := CreateReplicaSetWithRetries(config.Client, config.Namespace, rs); err != nil {
		return fmt.Errorf("error creating replica set: %v", err)
	}
	config.RCConfigLog("Created replica set with name: %v, namespace: %v, replica count: %v", rs.Name, config.Namespace, removePtr(rs.Spec.Replicas))
	return nil
}

// RunJob baunches (and verifies correctness) of a Job
// and will wait for all pods it spawns to become "Running".
// It's the caller's responsibility to clean up externally (i.e. use the
// namespace lifecycle for handling Cleanup).
func RunJob(config JobConfig) error {
	err := config.create()
	if err != nil {
		return err
	}
	return config.start()
}

func (config *JobConfig) Run() error {
	return RunJob(*config)
}

func (config *JobConfig) GetKind() schema.GroupKind {
	return batchinternal.Kind("Job")
}

func (config *JobConfig) GetGroupResource() schema.GroupResource {
	return batchinternal.Resource("jobs")
}

func (config *JobConfig) GetGroupVersionResource() schema.GroupVersionResource {
	return batchinternal.SchemeGroupVersion.WithResource("jobs")
}

func (config *JobConfig) create() error {
	job := &batch.Job{
		ObjectMeta: metav1.ObjectMeta{
			Name: config.Name,
		},
		Spec: batch.JobSpec{
			Parallelism: func(i int) *int32 { x := int32(i); return &x }(config.Replicas),
			Completions: func(i int) *int32 { x := int32(i); return &x }(config.Replicas),
			Template: v1.PodTemplateSpec{
				ObjectMeta: metav1.ObjectMeta{
					Labels:      map[string]string{"name": config.Name},
					Annotations: config.Annotations,
				},
				Spec: v1.PodSpec{
					Affinity:                      config.Affinity,
					TerminationGracePeriodSeconds: config.getTerminationGracePeriodSeconds(nil),
					Containers: []v1.Container{
						{
							Name:      config.Name,
							Image:     config.Image,
							Command:   config.Command,
							Lifecycle: config.Lifecycle,
						},
					},
					RestartPolicy: v1.RestartPolicyOnFailure,
				},
			},
		},
	}

	if len(config.SecretNames) > 0 {
		attachSecrets(&job.Spec.Template, config.SecretNames)
	}
	if len(config.ConfigMapNames) > 0 {
		attachConfigMaps(&job.Spec.Template, config.ConfigMapNames)
	}

	config.applyTo(&job.Spec.Template)

	if err := CreateJobWithRetries(config.Client, config.Namespace, job); err != nil {
		return fmt.Errorf("error creating job: %v", err)
	}
	config.RCConfigLog("Created job with name: %v, namespace: %v, parallelism/completions: %v", job.Name, config.Namespace, job.Spec.Parallelism)
	return nil
}

// RunRC Launches (and verifies correctness) of a Replication Controller
// and will wait for all pods it spawns to become "Running".
// It's the caller's responsibility to clean up externally (i.e. use the
// namespace lifecycle for handling Cleanup).
func RunRC(config RCConfig) error {
	err := config.create()
	if err != nil {
		return err
	}
	return config.start()
}

func (config *RCConfig) Run() error {
	return RunRC(*config)
}

func (config *RCConfig) GetName() string {
	return config.Name
}

func (config *RCConfig) GetNamespace() string {
	return config.Namespace
}

func (config *RCConfig) GetKind() schema.GroupKind {
	return api.Kind("ReplicationController")
}

func (config *RCConfig) GetGroupResource() schema.GroupResource {
	return api.Resource("replicationcontrollers")
}

func (config *RCConfig) GetGroupVersionResource() schema.GroupVersionResource {
	return api.SchemeGroupVersion.WithResource("replicationcontrollers")
}

func (config *RCConfig) GetClient() clientset.Interface {
	return config.Client
}

func (config *RCConfig) GetScalesGetter() scaleclient.ScalesGetter {
	return config.ScalesGetter
}

func (config *RCConfig) SetClient(c clientset.Interface) {
	config.Client = c
}

func (config *RCConfig) SetScalesClient(getter scaleclient.ScalesGetter) {
	config.ScalesGetter = getter
}

func (config *RCConfig) GetReplicas() int {
	return config.Replicas
}

func (config *RCConfig) GetLabelValue(key string) (string, bool) {
	value, found := config.Labels[key]
	return value, found
}

func (config *RCConfig) create() error {
	dnsDefault := v1.DNSDefault
	if config.DNSPolicy == nil {
		config.DNSPolicy = &dnsDefault
	}
	one := int64(1)
	rc := &v1.ReplicationController{
		ObjectMeta: metav1.ObjectMeta{
			Name: config.Name,
		},
		Spec: v1.ReplicationControllerSpec{
			Replicas: func(i int) *int32 { x := int32(i); return &x }(config.Replicas),
			Selector: map[string]string{
				"name": config.Name,
			},
			Template: &v1.PodTemplateSpec{
				ObjectMeta: metav1.ObjectMeta{
					Labels:      map[string]string{"name": config.Name},
					Annotations: config.Annotations,
				},
				Spec: v1.PodSpec{
					Affinity: config.Affinity,
					Containers: []v1.Container{
						{
							Name:           config.Name,
							Image:          config.Image,
							Command:        config.Command,
							Ports:          []v1.ContainerPort{{ContainerPort: 80}},
							ReadinessProbe: config.ReadinessProbe,
							Lifecycle:      config.Lifecycle,
						},
					},
					DNSPolicy:                     *config.DNSPolicy,
					NodeSelector:                  config.NodeSelector,
					Tolerations:                   config.Tolerations,
					TerminationGracePeriodSeconds: config.getTerminationGracePeriodSeconds(&one),
					PriorityClassName:             config.PriorityClassName,
				},
			},
		},
	}

	if len(config.AdditionalContainers) > 0 {
		rc.Spec.Template.Spec.Containers = append(rc.Spec.Template.Spec.Containers, config.AdditionalContainers...)
	}

	if len(config.SecretNames) > 0 {
		attachSecrets(rc.Spec.Template, config.SecretNames)
	}
	if len(config.ConfigMapNames) > 0 {
		attachConfigMaps(rc.Spec.Template, config.ConfigMapNames)
	}

	config.applyTo(rc.Spec.Template)

	if err := CreateRCWithRetries(config.Client, config.Namespace, rc); err != nil {
		return fmt.Errorf("error creating replication controller: %v", err)
	}
	config.RCConfigLog("Created replication controller with name: %v, namespace: %v, replica count: %v", rc.Name, config.Namespace, removePtr(rc.Spec.Replicas))
	return nil
}

func (config *RCConfig) applyTo(template *v1.PodTemplateSpec) {
	for k, v := range config.Env {
		c := &template.Spec.Containers[0]
		c.Env = append(c.Env, v1.EnvVar{Name: k, Value: v})
	}
	for k, v := range config.Labels {
		template.ObjectMeta.Labels[k] = v
	}
	template.Spec.NodeSelector = make(map[string]string)
	for k, v := range config.NodeSelector {
		template.Spec.NodeSelector[k] = v
	}
	if config.Tolerations != nil {
		template.Spec.Tolerations = append([]v1.Toleration{}, config.Tolerations...)
	}
	for k, v := range config.Ports {
		c := &template.Spec.Containers[0]
		c.Ports = append(c.Ports, v1.ContainerPort{Name: k, ContainerPort: int32(v)})
	}
	for k, v := range config.HostPorts {
		c := &template.Spec.Containers[0]
		c.Ports = append(c.Ports, v1.ContainerPort{Name: k, ContainerPort: int32(v), HostPort: int32(v)})
	}
	if config.CpuLimit > 0 || config.MemLimit > 0 || config.GpuLimit > 0 {
		template.Spec.Containers[0].Resources.Limits = v1.ResourceList{}
	}
	if config.CpuLimit > 0 {
		template.Spec.Containers[0].Resources.Limits[v1.ResourceCPU] = *resource.NewMilliQuantity(config.CpuLimit, resource.DecimalSI)
	}
	if config.MemLimit > 0 {
		template.Spec.Containers[0].Resources.Limits[v1.ResourceMemory] = *resource.NewQuantity(config.MemLimit, resource.DecimalSI)
	}
	if config.CpuRequest > 0 || config.MemRequest > 0 {
		template.Spec.Containers[0].Resources.Requests = v1.ResourceList{}
	}
	if config.CpuRequest > 0 {
		template.Spec.Containers[0].Resources.Requests[v1.ResourceCPU] = *resource.NewMilliQuantity(config.CpuRequest, resource.DecimalSI)
	}
	if config.MemRequest > 0 {
		template.Spec.Containers[0].Resources.Requests[v1.ResourceMemory] = *resource.NewQuantity(config.MemRequest, resource.DecimalSI)
	}
	if config.GpuLimit > 0 {
		template.Spec.Containers[0].Resources.Limits["nvidia.com/gpu"] = *resource.NewQuantity(config.GpuLimit, resource.DecimalSI)
	}
	if config.Lifecycle != nil {
		template.Spec.Containers[0].Lifecycle = config.Lifecycle
	}
	if len(config.Volumes) > 0 {
		template.Spec.Volumes = config.Volumes
	}
	if len(config.VolumeMounts) > 0 {
		template.Spec.Containers[0].VolumeMounts = config.VolumeMounts
	}
	if config.PriorityClassName != "" {
		template.Spec.PriorityClassName = config.PriorityClassName
	}
}

type RCStartupStatus struct {
	Expected              int
	Terminating           int
	Running               int
	RunningButNotReady    int
	Waiting               int
	Pending               int
	Scheduled             int
	Unknown               int
	Inactive              int
	FailedContainers      int
	Created               []*v1.Pod
	ContainerRestartNodes sets.String
}

func (s *RCStartupStatus) String(name string) string {
	return fmt.Sprintf("%v Pods: %d out of %d created, %d running, %d pending, %d waiting, %d inactive, %d terminating, %d unknown, %d runningButNotReady ",
		name, len(s.Created), s.Expected, s.Running, s.Pending, s.Waiting, s.Inactive, s.Terminating, s.Unknown, s.RunningButNotReady)
}

func ComputeRCStartupStatus(pods []*v1.Pod, expected int) RCStartupStatus {
	startupStatus := RCStartupStatus{
		Expected:              expected,
		Created:               make([]*v1.Pod, 0, expected),
		ContainerRestartNodes: sets.NewString(),
	}
	for _, p := range pods {
		if p.DeletionTimestamp != nil {
			startupStatus.Terminating++
			continue
		}
		startupStatus.Created = append(startupStatus.Created, p)
		if p.Status.Phase == v1.PodRunning {
			ready := false
			for _, c := range p.Status.Conditions {
				if c.Type == v1.PodReady && c.Status == v1.ConditionTrue {
					ready = true
					break
				}
			}
			if ready {
				// Only count a pod is running when it is also ready.
				startupStatus.Running++
			} else {
				startupStatus.RunningButNotReady++
			}
			for _, v := range FailedContainers(p) {
				startupStatus.FailedContainers = startupStatus.FailedContainers + v.Restarts
				startupStatus.ContainerRestartNodes.Insert(p.Spec.NodeName)
			}
		} else if p.Status.Phase == v1.PodPending {
			if p.Spec.NodeName == "" {
				startupStatus.Waiting++
			} else {
				startupStatus.Pending++
			}
		} else if p.Status.Phase == v1.PodSucceeded || p.Status.Phase == v1.PodFailed {
			startupStatus.Inactive++
		} else if p.Status.Phase == v1.PodUnknown {
			startupStatus.Unknown++
		}
		// Record count of scheduled pods (useful for computing scheduler throughput).
		if p.Spec.NodeName != "" {
			startupStatus.Scheduled++
		}
	}
	return startupStatus
}

func (config *RCConfig) start() error {
	// Don't force tests to fail if they don't care about containers restarting.
	var maxContainerFailures int
	if config.MaxContainerFailures == nil {
		maxContainerFailures = int(math.Max(1.0, float64(config.Replicas)*.01))
	} else {
		maxContainerFailures = *config.MaxContainerFailures
	}

	label := labels.SelectorFromSet(labels.Set(map[string]string{"name": config.Name}))

	ps, err := NewPodStore(config.Client, config.Namespace, label, fields.Everything())
	if err != nil {
		return err
	}
	defer ps.Stop()

	interval := config.PollInterval
	if interval <= 0 {
		interval = 10 * time.Second
	}
	timeout := config.Timeout
	if timeout <= 0 {
		timeout = 5 * time.Minute
	}
	oldPods := make([]*v1.Pod, 0)
	oldRunning := 0
	lastChange := time.Now()
	podDeletionsCount := 0
	for oldRunning != config.Replicas {
		time.Sleep(interval)

		pods := ps.List()
		startupStatus := ComputeRCStartupStatus(pods, config.Replicas)

		if config.CreatedPods != nil {
			*config.CreatedPods = startupStatus.Created
		}
		if !config.Silent {
			config.RCConfigLog(startupStatus.String(config.Name))
		}

		if config.PodStatusFile != nil {
			fmt.Fprintf(config.PodStatusFile, "%d, running, %d, pending, %d, waiting, %d, inactive, %d, unknown, %d, runningButNotReady\n", startupStatus.Running, startupStatus.Pending, startupStatus.Waiting, startupStatus.Inactive, startupStatus.Unknown, startupStatus.RunningButNotReady)
		}

		if startupStatus.FailedContainers > maxContainerFailures {
			if config.NodeDumpFunc != nil {
				config.NodeDumpFunc(config.Client, startupStatus.ContainerRestartNodes.List(), config.RCConfigLog)
			}
			if config.ContainerDumpFunc != nil {
				// Get the logs from the failed containers to help diagnose what caused them to fail
				config.ContainerDumpFunc(config.Client, config.Namespace, config.RCConfigLog)
			}
			return fmt.Errorf("%d containers failed which is more than allowed %d", startupStatus.FailedContainers, maxContainerFailures)
		}

		diff := Diff(oldPods, pods)
		deletedPods := diff.DeletedPods()
		podDeletionsCount += len(deletedPods)
		if podDeletionsCount > config.MaxAllowedPodDeletions {
			// Number of pods which disappeared is over threshold
			err := fmt.Errorf("%d pods disappeared for %s: %v", podDeletionsCount, config.Name, strings.Join(deletedPods, ", "))
			config.RCConfigLog(err.Error())
			config.RCConfigLog(diff.String(sets.NewString()))
			return err
		}

		if len(pods) > len(oldPods) || startupStatus.Running > oldRunning {
			lastChange = time.Now()
		}
		oldPods = pods
		oldRunning = startupStatus.Running

		if time.Since(lastChange) > timeout {
			break
		}
	}

	if oldRunning != config.Replicas {
		// List only pods from a given replication controller.
		options := metav1.ListOptions{LabelSelector: label.String()}
		if pods, err := config.Client.CoreV1().Pods(config.Namespace).List(context.TODO(), options); err == nil {
			for _, pod := range pods.Items {
				config.RCConfigLog("Pod %s\t%s\t%s\t%s", pod.Name, pod.Spec.NodeName, pod.Status.Phase, pod.DeletionTimestamp)
			}
		} else {
			config.RCConfigLog("Can't list pod debug info: %v", err)
		}
		return fmt.Errorf("only %d pods started out of %d", oldRunning, config.Replicas)
	}
	return nil
}

// Simplified version of RunRC, that does not create RC, but creates plain Pods.
// Optionally waits for pods to start running (if waitForRunning == true).
// The number of replicas must be non-zero.
func StartPods(c clientset.Interface, replicas int, namespace string, podNamePrefix string,
	pod v1.Pod, waitForRunning bool, logFunc func(fmt string, args ...interface{})) error {
	// no pod to start
	if replicas < 1 {
		panic("StartPods: number of replicas must be non-zero")
	}
	startPodsID := string(uuid.NewUUID()) // So that we can label and find them
	for i := 0; i < replicas; i++ {
		podName := fmt.Sprintf("%v-%v", podNamePrefix, i)
		pod.ObjectMeta.Name = podName
		pod.ObjectMeta.Labels["name"] = podName
		pod.ObjectMeta.Labels["startPodsID"] = startPodsID
		pod.Spec.Containers[0].Name = podName
		if err := CreatePodWithRetries(c, namespace, &pod); err != nil {
			return err
		}
	}
	logFunc("Waiting for running...")
	if waitForRunning {
		label := labels.SelectorFromSet(labels.Set(map[string]string{"startPodsID": startPodsID}))
		err := WaitForPodsWithLabelRunning(c, namespace, label)
		if err != nil {
			return fmt.Errorf("error waiting for %d pods to be running - probably a timeout: %v", replicas, err)
		}
	}
	return nil
}

// Wait up to 10 minutes for all matching pods to become Running and at least one
// matching pod exists.
func WaitForPodsWithLabelRunning(c clientset.Interface, ns string, label labels.Selector) error {
	return WaitForEnoughPodsWithLabelRunning(c, ns, label, -1)
}

// Wait up to 10 minutes for at least 'replicas' many pods to be Running and at least
// one matching pod exists. If 'replicas' is < 0, wait for all matching pods running.
func WaitForEnoughPodsWithLabelRunning(c clientset.Interface, ns string, label labels.Selector, replicas int) error {
	running := false
	ps, err := NewPodStore(c, ns, label, fields.Everything())
	if err != nil {
		return err
	}
	defer ps.Stop()

	for start := time.Now(); time.Since(start) < 10*time.Minute; time.Sleep(5 * time.Second) {
		pods := ps.List()
		if len(pods) == 0 {
			continue
		}
		runningPodsCount := 0
		for _, p := range pods {
			if p.Status.Phase == v1.PodRunning {
				runningPodsCount++
			}
		}
		if (replicas < 0 && runningPodsCount < len(pods)) || (runningPodsCount < replicas) {
			continue
		}
		running = true
		break
	}
	if !running {
		return fmt.Errorf("timeout while waiting for pods with labels %q to be running", label.String())
	}
	return nil
}

type CountToStrategy struct {
	Count    int
	Strategy PrepareNodeStrategy
}

type TestNodePreparer interface {
	PrepareNodes(nextNodeIndex int) error
	CleanupNodes() error
}

type PrepareNodeStrategy interface {
	// Modify pre-created Node objects before the test starts.
	PreparePatch(node *v1.Node) []byte
	// Create or modify any objects that depend on the node before the test starts.
	// Caller will re-try when http.StatusConflict error is returned.
	PrepareDependentObjects(node *v1.Node, client clientset.Interface) error
	// Clean up any node modifications after the test finishes.
	CleanupNode(node *v1.Node) *v1.Node
	// Clean up any objects that depend on the node after the test finishes.
	// Caller will re-try when http.StatusConflict error is returned.
	CleanupDependentObjects(nodeName string, client clientset.Interface) error
}

type TrivialNodePrepareStrategy struct{}

var _ PrepareNodeStrategy = &TrivialNodePrepareStrategy{}

func (*TrivialNodePrepareStrategy) PreparePatch(*v1.Node) []byte {
	return []byte{}
}

func (*TrivialNodePrepareStrategy) CleanupNode(node *v1.Node) *v1.Node {
	nodeCopy := *node
	return &nodeCopy
}

func (*TrivialNodePrepareStrategy) PrepareDependentObjects(node *v1.Node, client clientset.Interface) error {
	return nil
}

func (*TrivialNodePrepareStrategy) CleanupDependentObjects(nodeName string, client clientset.Interface) error {
	return nil
}

type LabelNodePrepareStrategy struct {
	LabelKey      string
	LabelValues   []string
	roundRobinIdx int
}

var _ PrepareNodeStrategy = &LabelNodePrepareStrategy{}

func NewLabelNodePrepareStrategy(labelKey string, labelValues ...string) *LabelNodePrepareStrategy {
	return &LabelNodePrepareStrategy{
		LabelKey:    labelKey,
		LabelValues: labelValues,
	}
}

func (s *LabelNodePrepareStrategy) PreparePatch(*v1.Node) []byte {
	labelString := fmt.Sprintf("{\"%v\":\"%v\"}", s.LabelKey, s.LabelValues[s.roundRobinIdx])
	patch := fmt.Sprintf(`{"metadata":{"labels":%v}}`, labelString)
	s.roundRobinIdx++
	if s.roundRobinIdx == len(s.LabelValues) {
		s.roundRobinIdx = 0
	}
	return []byte(patch)
}

func (s *LabelNodePrepareStrategy) CleanupNode(node *v1.Node) *v1.Node {
	nodeCopy := node.DeepCopy()
	if node.Labels != nil && len(node.Labels[s.LabelKey]) != 0 {
		delete(nodeCopy.Labels, s.LabelKey)
	}
	return nodeCopy
}

func (*LabelNodePrepareStrategy) PrepareDependentObjects(node *v1.Node, client clientset.Interface) error {
	return nil
}

func (*LabelNodePrepareStrategy) CleanupDependentObjects(nodeName string, client clientset.Interface) error {
	return nil
}

// NodeAllocatableStrategy fills node.status.allocatable and csiNode.spec.drivers[*].allocatable.
// csiNode is created if it does not exist. On cleanup, any csiNode.spec.drivers[*].allocatable is
// set to nil.
type NodeAllocatableStrategy struct {
	// Node.status.allocatable to fill to all nodes.
	NodeAllocatable map[v1.ResourceName]string
	// Map <driver_name> -> VolumeNodeResources to fill into csiNode.spec.drivers[<driver_name>].
	CsiNodeAllocatable map[string]*storagev1.VolumeNodeResources
	// List of in-tree volume plugins migrated to CSI.
	MigratedPlugins []string
}

var _ PrepareNodeStrategy = &NodeAllocatableStrategy{}

func NewNodeAllocatableStrategy(nodeAllocatable map[v1.ResourceName]string, csiNodeAllocatable map[string]*storagev1.VolumeNodeResources, migratedPlugins []string) *NodeAllocatableStrategy {
	return &NodeAllocatableStrategy{
		NodeAllocatable:    nodeAllocatable,
		CsiNodeAllocatable: csiNodeAllocatable,
		MigratedPlugins:    migratedPlugins,
	}
}

func (s *NodeAllocatableStrategy) PreparePatch(node *v1.Node) []byte {
	newNode := node.DeepCopy()
	for name, value := range s.NodeAllocatable {
		newNode.Status.Allocatable[name] = resource.MustParse(value)
	}

	oldJSON, err := json.Marshal(node)
	if err != nil {
		panic(err)
	}
	newJSON, err := json.Marshal(newNode)
	if err != nil {
		panic(err)
	}

	patch, err := strategicpatch.CreateTwoWayMergePatch(oldJSON, newJSON, v1.Node{})
	if err != nil {
		panic(err)
	}
	return patch
}

func (s *NodeAllocatableStrategy) CleanupNode(node *v1.Node) *v1.Node {
	nodeCopy := node.DeepCopy()
	for name := range s.NodeAllocatable {
		delete(nodeCopy.Status.Allocatable, name)
	}
	return nodeCopy
}

func (s *NodeAllocatableStrategy) createCSINode(nodeName string, client clientset.Interface) error {
	csiNode := &storagev1.CSINode{
		ObjectMeta: metav1.ObjectMeta{
			Name: nodeName,
			Annotations: map[string]string{
				v1.MigratedPluginsAnnotationKey: strings.Join(s.MigratedPlugins, ","),
			},
		},
		Spec: storagev1.CSINodeSpec{
			Drivers: []storagev1.CSINodeDriver{},
		},
	}

	for driver, allocatable := range s.CsiNodeAllocatable {
		d := storagev1.CSINodeDriver{
			Name:        driver,
			Allocatable: allocatable,
			NodeID:      nodeName,
		}
		csiNode.Spec.Drivers = append(csiNode.Spec.Drivers, d)
	}

	_, err := client.StorageV1().CSINodes().Create(context.TODO(), csiNode, metav1.CreateOptions{})
	if apierrors.IsAlreadyExists(err) {
		// Something created CSINode instance after we checked it did not exist.
		// Make the caller to re-try PrepareDependentObjects by returning Conflict error
		err = apierrors.NewConflict(storagev1beta1.Resource("csinodes"), nodeName, err)
	}
	return err
}

func (s *NodeAllocatableStrategy) updateCSINode(csiNode *storagev1.CSINode, client clientset.Interface) error {
	for driverName, allocatable := range s.CsiNodeAllocatable {
		found := false
		for i, driver := range csiNode.Spec.Drivers {
			if driver.Name == driverName {
				found = true
				csiNode.Spec.Drivers[i].Allocatable = allocatable
				break
			}
		}
		if !found {
			d := storagev1.CSINodeDriver{
				Name:        driverName,
				Allocatable: allocatable,
			}

			csiNode.Spec.Drivers = append(csiNode.Spec.Drivers, d)
		}
	}
	csiNode.Annotations[v1.MigratedPluginsAnnotationKey] = strings.Join(s.MigratedPlugins, ",")

	_, err := client.StorageV1().CSINodes().Update(context.TODO(), csiNode, metav1.UpdateOptions{})
	return err
}

func (s *NodeAllocatableStrategy) PrepareDependentObjects(node *v1.Node, client clientset.Interface) error {
	csiNode, err := client.StorageV1().CSINodes().Get(context.TODO(), node.Name, metav1.GetOptions{})
	if err != nil {
		if apierrors.IsNotFound(err) {
			return s.createCSINode(node.Name, client)
		}
		return err
	}
	return s.updateCSINode(csiNode, client)
}

func (s *NodeAllocatableStrategy) CleanupDependentObjects(nodeName string, client clientset.Interface) error {
	csiNode, err := client.StorageV1().CSINodes().Get(context.TODO(), nodeName, metav1.GetOptions{})
	if err != nil {
		if apierrors.IsNotFound(err) {
			return nil
		}
		return err
	}

	for driverName := range s.CsiNodeAllocatable {
		for i, driver := range csiNode.Spec.Drivers {
			if driver.Name == driverName {
				csiNode.Spec.Drivers[i].Allocatable = nil
			}
		}
	}
	return s.updateCSINode(csiNode, client)
}

// UniqueNodeLabelStrategy sets a unique label for each node.
type UniqueNodeLabelStrategy struct {
	LabelKey string
}

var _ PrepareNodeStrategy = &UniqueNodeLabelStrategy{}

func NewUniqueNodeLabelStrategy(labelKey string) *UniqueNodeLabelStrategy {
	return &UniqueNodeLabelStrategy{
		LabelKey: labelKey,
	}
}

func (s *UniqueNodeLabelStrategy) PreparePatch(*v1.Node) []byte {
	labelString := fmt.Sprintf("{\"%v\":\"%v\"}", s.LabelKey, string(uuid.NewUUID()))
	patch := fmt.Sprintf(`{"metadata":{"labels":%v}}`, labelString)
	return []byte(patch)
}

func (s *UniqueNodeLabelStrategy) CleanupNode(node *v1.Node) *v1.Node {
	nodeCopy := node.DeepCopy()
	if node.Labels != nil && len(node.Labels[s.LabelKey]) != 0 {
		delete(nodeCopy.Labels, s.LabelKey)
	}
	return nodeCopy
}

func (*UniqueNodeLabelStrategy) PrepareDependentObjects(node *v1.Node, client clientset.Interface) error {
	return nil
}

func (*UniqueNodeLabelStrategy) CleanupDependentObjects(nodeName string, client clientset.Interface) error {
	return nil
}

func DoPrepareNode(client clientset.Interface, node *v1.Node, strategy PrepareNodeStrategy) error {
	var err error
	patch := strategy.PreparePatch(node)
	if len(patch) == 0 {
		return nil
	}
	for attempt := 0; attempt < retries; attempt++ {
		if _, err = client.CoreV1().Nodes().Patch(context.TODO(), node.Name, types.MergePatchType, []byte(patch), metav1.PatchOptions{}); err == nil {
			break
		}
		if !apierrors.IsConflict(err) {
			return fmt.Errorf("error while applying patch %v to Node %v: %v", string(patch), node.Name, err)
		}
		time.Sleep(100 * time.Millisecond)
	}
	if err != nil {
		return fmt.Errorf("too many conflicts when applying patch %v to Node %v: %s", string(patch), node.Name, err)
	}

	for attempt := 0; attempt < retries; attempt++ {
		if err = strategy.PrepareDependentObjects(node, client); err == nil {
			break
		}
		if !apierrors.IsConflict(err) {
			return fmt.Errorf("error while preparing objects for node %s: %s", node.Name, err)
		}
		time.Sleep(100 * time.Millisecond)
	}
	if err != nil {
		return fmt.Errorf("too many conflicts when creating objects for node %s: %s", node.Name, err)
	}
	return nil
}

func DoCleanupNode(client clientset.Interface, nodeName string, strategy PrepareNodeStrategy) error {
	var err error
	for attempt := 0; attempt < retries; attempt++ {
		var node *v1.Node
		node, err = client.CoreV1().Nodes().Get(context.TODO(), nodeName, metav1.GetOptions{})
		if err != nil {
			return fmt.Errorf("skipping cleanup of Node: failed to get Node %v: %v", nodeName, err)
		}
		updatedNode := strategy.CleanupNode(node)
		if apiequality.Semantic.DeepEqual(node, updatedNode) {
			return nil
		}
		if _, err = client.CoreV1().Nodes().Update(context.TODO(), updatedNode, metav1.UpdateOptions{}); err == nil {
			break
		}
		if !apierrors.IsConflict(err) {
			return fmt.Errorf("error when updating Node %v: %v", nodeName, err)
		}
		time.Sleep(100 * time.Millisecond)
	}
	if err != nil {
		return fmt.Errorf("too many conflicts when trying to cleanup Node %v: %s", nodeName, err)
	}

	for attempt := 0; attempt < retries; attempt++ {
		err = strategy.CleanupDependentObjects(nodeName, client)
		if err == nil {
			break
		}
		if !apierrors.IsConflict(err) {
			return fmt.Errorf("error when cleaning up Node %v objects: %v", nodeName, err)
		}
		time.Sleep(100 * time.Millisecond)
	}
	if err != nil {
		return fmt.Errorf("too many conflicts when trying to cleanup Node %v objects: %s", nodeName, err)
	}
	return nil
}

type TestPodCreateStrategy func(client clientset.Interface, namespace string, podCount int) error

type CountToPodStrategy struct {
	Count    int
	Strategy TestPodCreateStrategy
}

type TestPodCreatorConfig map[string][]CountToPodStrategy

func NewTestPodCreatorConfig() *TestPodCreatorConfig {
	config := make(TestPodCreatorConfig)
	return &config
}

func (c *TestPodCreatorConfig) AddStrategy(
	namespace string, podCount int, strategy TestPodCreateStrategy) {
	(*c)[namespace] = append((*c)[namespace], CountToPodStrategy{Count: podCount, Strategy: strategy})
}

type TestPodCreator struct {
	Client clientset.Interface
	// namespace -> count -> strategy
	Config *TestPodCreatorConfig
}

func NewTestPodCreator(client clientset.Interface, config *TestPodCreatorConfig) *TestPodCreator {
	return &TestPodCreator{
		Client: client,
		Config: config,
	}
}

func (c *TestPodCreator) CreatePods() error {
	for ns, v := range *(c.Config) {
		for _, countToStrategy := range v {
			if err := countToStrategy.Strategy(c.Client, ns, countToStrategy.Count); err != nil {
				return err
			}
		}
	}
	return nil
}

func MakePodSpec() v1.PodSpec {
	return v1.PodSpec{
		Containers: []v1.Container{{
			Name:  "pause",
<<<<<<< HEAD
			Image: "k8s.gcr.io/pause:3.6",
=======
			Image: "registry.k8s.io/pause:3.8",
>>>>>>> e8d3e9b1
			Ports: []v1.ContainerPort{{ContainerPort: 80}},
			Resources: v1.ResourceRequirements{
				Limits: v1.ResourceList{
					v1.ResourceCPU:    resource.MustParse("100m"),
					v1.ResourceMemory: resource.MustParse("500Mi"),
				},
				Requests: v1.ResourceList{
					v1.ResourceCPU:    resource.MustParse("100m"),
					v1.ResourceMemory: resource.MustParse("500Mi"),
				},
			},
		}},
	}
}

func makeCreatePod(client clientset.Interface, namespace string, podTemplate *v1.Pod) error {
	if err := CreatePodWithRetries(client, namespace, podTemplate); err != nil {
		return fmt.Errorf("error creating pod: %v", err)
	}
	return nil
}

func CreatePod(client clientset.Interface, namespace string, podCount int, podTemplate *v1.Pod) error {
	var createError error
	lock := sync.Mutex{}
	createPodFunc := func(i int) {
		if err := makeCreatePod(client, namespace, podTemplate); err != nil {
			lock.Lock()
			defer lock.Unlock()
			createError = err
		}
	}

	if podCount < 30 {
		workqueue.ParallelizeUntil(context.TODO(), podCount, podCount, createPodFunc)
	} else {
		workqueue.ParallelizeUntil(context.TODO(), 30, podCount, createPodFunc)
	}
	return createError
}

func CreatePodWithPersistentVolume(client clientset.Interface, namespace string, claimTemplate *v1.PersistentVolumeClaim, factory volumeFactory, podTemplate *v1.Pod, count int, bindVolume bool) error {
	var createError error
	lock := sync.Mutex{}
	createPodFunc := func(i int) {
		pvcName := fmt.Sprintf("pvc-%d", i)
		// pvc
		pvc := claimTemplate.DeepCopy()
		pvc.Name = pvcName
		// pv
		pv := factory(i)
		// PVs are cluster-wide resources.
		// Prepend a namespace to make the name globally unique.
		pv.Name = fmt.Sprintf("%s-%s", namespace, pv.Name)
		if bindVolume {
			// bind pv to "pvc-$i"
			pv.Spec.ClaimRef = &v1.ObjectReference{
				Kind:       "PersistentVolumeClaim",
				Namespace:  namespace,
				Name:       pvcName,
				APIVersion: "v1",
			}
			pv.Status.Phase = v1.VolumeBound

			// bind pvc to "pv-$i"
			pvc.Spec.VolumeName = pv.Name
			pvc.Status.Phase = v1.ClaimBound
		} else {
			pv.Status.Phase = v1.VolumeAvailable
		}

		// Create PVC first as it's referenced by the PV when the `bindVolume` is true.
		if err := CreatePersistentVolumeClaimWithRetries(client, namespace, pvc); err != nil {
			lock.Lock()
			defer lock.Unlock()
			createError = fmt.Errorf("error creating PVC: %s", err)
			return
		}

		// We need to update statuses separately, as creating pv/pvc resets status to the default one.
		if _, err := client.CoreV1().PersistentVolumeClaims(namespace).UpdateStatus(context.TODO(), pvc, metav1.UpdateOptions{}); err != nil {
			lock.Lock()
			defer lock.Unlock()
			createError = fmt.Errorf("error updating PVC status: %s", err)
			return
		}

		if err := CreatePersistentVolumeWithRetries(client, pv); err != nil {
			lock.Lock()
			defer lock.Unlock()
			createError = fmt.Errorf("error creating PV: %s", err)
			return
		}
		// We need to update statuses separately, as creating pv/pvc resets status to the default one.
		if _, err := client.CoreV1().PersistentVolumes().UpdateStatus(context.TODO(), pv, metav1.UpdateOptions{}); err != nil {
			lock.Lock()
			defer lock.Unlock()
			createError = fmt.Errorf("error updating PV status: %s", err)
			return
		}

		// pod
		pod := podTemplate.DeepCopy()
		pod.Spec.Volumes = []v1.Volume{
			{
				Name: "vol",
				VolumeSource: v1.VolumeSource{
					PersistentVolumeClaim: &v1.PersistentVolumeClaimVolumeSource{
						ClaimName: pvcName,
					},
				},
			},
		}
		if err := makeCreatePod(client, namespace, pod); err != nil {
			lock.Lock()
			defer lock.Unlock()
			createError = err
			return
		}
	}

	if count < 30 {
		workqueue.ParallelizeUntil(context.TODO(), count, count, createPodFunc)
	} else {
		workqueue.ParallelizeUntil(context.TODO(), 30, count, createPodFunc)
	}
	return createError
}

func createController(client clientset.Interface, controllerName, namespace string, podCount int, podTemplate *v1.Pod) error {
	rc := &v1.ReplicationController{
		ObjectMeta: metav1.ObjectMeta{
			Name: controllerName,
		},
		Spec: v1.ReplicationControllerSpec{
			Replicas: func(i int) *int32 { x := int32(i); return &x }(podCount),
			Selector: map[string]string{"name": controllerName},
			Template: &v1.PodTemplateSpec{
				ObjectMeta: metav1.ObjectMeta{
					Labels: map[string]string{"name": controllerName},
				},
				Spec: podTemplate.Spec,
			},
		},
	}
	if err := CreateRCWithRetries(client, namespace, rc); err != nil {
		return fmt.Errorf("error creating replication controller: %v", err)
	}
	return nil
}

func NewCustomCreatePodStrategy(podTemplate *v1.Pod) TestPodCreateStrategy {
	return func(client clientset.Interface, namespace string, podCount int) error {
		return CreatePod(client, namespace, podCount, podTemplate)
	}
}

// volumeFactory creates an unique PersistentVolume for given integer.
type volumeFactory func(uniqueID int) *v1.PersistentVolume

func NewCreatePodWithPersistentVolumeStrategy(claimTemplate *v1.PersistentVolumeClaim, factory volumeFactory, podTemplate *v1.Pod) TestPodCreateStrategy {
	return func(client clientset.Interface, namespace string, podCount int) error {
		return CreatePodWithPersistentVolume(client, namespace, claimTemplate, factory, podTemplate, podCount, true /* bindVolume */)
	}
}

func makeUnboundPersistentVolumeClaim(storageClass string) *v1.PersistentVolumeClaim {
	return &v1.PersistentVolumeClaim{
		Spec: v1.PersistentVolumeClaimSpec{
			AccessModes:      []v1.PersistentVolumeAccessMode{v1.ReadOnlyMany},
			StorageClassName: &storageClass,
			Resources: v1.ResourceRequirements{
				Requests: v1.ResourceList{
					v1.ResourceName(v1.ResourceStorage): resource.MustParse("1Gi"),
				},
			},
		},
	}
}

func NewCreatePodWithPersistentVolumeWithFirstConsumerStrategy(factory volumeFactory, podTemplate *v1.Pod) TestPodCreateStrategy {
	return func(client clientset.Interface, namespace string, podCount int) error {
		volumeBindingMode := storagev1.VolumeBindingWaitForFirstConsumer
		storageClass := &storagev1.StorageClass{
			ObjectMeta: metav1.ObjectMeta{
				Name: "storagev1-class-1",
			},
			Provisioner:       "kubernetes.io/gce-pd",
			VolumeBindingMode: &volumeBindingMode,
		}
		claimTemplate := makeUnboundPersistentVolumeClaim(storageClass.Name)

		if err := CreateStorageClassWithRetries(client, storageClass); err != nil {
			return fmt.Errorf("failed to create storagev1 class: %v", err)
		}

		factoryWithStorageClass := func(i int) *v1.PersistentVolume {
			pv := factory(i)
			pv.Spec.StorageClassName = storageClass.Name
			return pv
		}

		return CreatePodWithPersistentVolume(client, namespace, claimTemplate, factoryWithStorageClass, podTemplate, podCount, false /* bindVolume */)
	}
}

func NewSimpleCreatePodStrategy() TestPodCreateStrategy {
	basePod := &v1.Pod{
		ObjectMeta: metav1.ObjectMeta{
			GenerateName: "simple-pod-",
		},
		Spec: MakePodSpec(),
	}
	return NewCustomCreatePodStrategy(basePod)
}

func NewSimpleWithControllerCreatePodStrategy(controllerName string) TestPodCreateStrategy {
	return func(client clientset.Interface, namespace string, podCount int) error {
		basePod := &v1.Pod{
			ObjectMeta: metav1.ObjectMeta{
				GenerateName: controllerName + "-pod-",
				Labels:       map[string]string{"name": controllerName},
			},
			Spec: MakePodSpec(),
		}
		if err := createController(client, controllerName, namespace, podCount, basePod); err != nil {
			return err
		}
		return CreatePod(client, namespace, podCount, basePod)
	}
}

type SecretConfig struct {
	Content   map[string]string
	Client    clientset.Interface
	Name      string
	Namespace string
	// If set this function will be used to print log lines instead of klog.
	LogFunc func(fmt string, args ...interface{})
}

func (config *SecretConfig) Run() error {
	secret := &v1.Secret{
		ObjectMeta: metav1.ObjectMeta{
			Name: config.Name,
		},
		StringData: map[string]string{},
	}
	for k, v := range config.Content {
		secret.StringData[k] = v
	}

	if err := CreateSecretWithRetries(config.Client, config.Namespace, secret); err != nil {
		return fmt.Errorf("error creating secret: %v", err)
	}
	config.LogFunc("Created secret %v/%v", config.Namespace, config.Name)
	return nil
}

func (config *SecretConfig) Stop() error {
	if err := DeleteResourceWithRetries(config.Client, api.Kind("Secret"), config.Namespace, config.Name, metav1.DeleteOptions{}); err != nil {
		return fmt.Errorf("error deleting secret: %v", err)
	}
	config.LogFunc("Deleted secret %v/%v", config.Namespace, config.Name)
	return nil
}

// TODO: attach secrets using different possibilities: env vars, image pull secrets.
func attachSecrets(template *v1.PodTemplateSpec, secretNames []string) {
	volumes := make([]v1.Volume, 0, len(secretNames))
	mounts := make([]v1.VolumeMount, 0, len(secretNames))
	for _, name := range secretNames {
		volumes = append(volumes, v1.Volume{
			Name: name,
			VolumeSource: v1.VolumeSource{
				Secret: &v1.SecretVolumeSource{
					SecretName: name,
				},
			},
		})
		mounts = append(mounts, v1.VolumeMount{
			Name:      name,
			MountPath: fmt.Sprintf("/%v", name),
		})
	}

	template.Spec.Volumes = volumes
	template.Spec.Containers[0].VolumeMounts = mounts
}

type ConfigMapConfig struct {
	Content   map[string]string
	Client    clientset.Interface
	Name      string
	Namespace string
	// If set this function will be used to print log lines instead of klog.
	LogFunc func(fmt string, args ...interface{})
}

func (config *ConfigMapConfig) Run() error {
	configMap := &v1.ConfigMap{
		ObjectMeta: metav1.ObjectMeta{
			Name: config.Name,
		},
		Data: map[string]string{},
	}
	for k, v := range config.Content {
		configMap.Data[k] = v
	}

	if err := CreateConfigMapWithRetries(config.Client, config.Namespace, configMap); err != nil {
		return fmt.Errorf("error creating configmap: %v", err)
	}
	config.LogFunc("Created configmap %v/%v", config.Namespace, config.Name)
	return nil
}

func (config *ConfigMapConfig) Stop() error {
	if err := DeleteResourceWithRetries(config.Client, api.Kind("ConfigMap"), config.Namespace, config.Name, metav1.DeleteOptions{}); err != nil {
		return fmt.Errorf("error deleting configmap: %v", err)
	}
	config.LogFunc("Deleted configmap %v/%v", config.Namespace, config.Name)
	return nil
}

// TODO: attach configmaps using different possibilities: env vars.
func attachConfigMaps(template *v1.PodTemplateSpec, configMapNames []string) {
	volumes := make([]v1.Volume, 0, len(configMapNames))
	mounts := make([]v1.VolumeMount, 0, len(configMapNames))
	for _, name := range configMapNames {
		volumes = append(volumes, v1.Volume{
			Name: name,
			VolumeSource: v1.VolumeSource{
				ConfigMap: &v1.ConfigMapVolumeSource{
					LocalObjectReference: v1.LocalObjectReference{
						Name: name,
					},
				},
			},
		})
		mounts = append(mounts, v1.VolumeMount{
			Name:      name,
			MountPath: fmt.Sprintf("/%v", name),
		})
	}

	template.Spec.Volumes = volumes
	template.Spec.Containers[0].VolumeMounts = mounts
}

func (config *RCConfig) getTerminationGracePeriodSeconds(defaultGrace *int64) *int64 {
	if config.TerminationGracePeriodSeconds == nil || *config.TerminationGracePeriodSeconds < 0 {
		return defaultGrace
	}
	return config.TerminationGracePeriodSeconds
}

func attachServiceAccountTokenProjection(template *v1.PodTemplateSpec, name string) {
	template.Spec.Containers[0].VolumeMounts = append(template.Spec.Containers[0].VolumeMounts,
		v1.VolumeMount{
			Name:      name,
			MountPath: "/var/service-account-tokens/" + name,
		})

	template.Spec.Volumes = append(template.Spec.Volumes,
		v1.Volume{
			Name: name,
			VolumeSource: v1.VolumeSource{
				Projected: &v1.ProjectedVolumeSource{
					Sources: []v1.VolumeProjection{
						{
							ServiceAccountToken: &v1.ServiceAccountTokenProjection{
								Path:     "token",
								Audience: name,
							},
						},
						{
							ConfigMap: &v1.ConfigMapProjection{
								LocalObjectReference: v1.LocalObjectReference{
									Name: "kube-root-ca-crt",
								},
								Items: []v1.KeyToPath{
									{
										Key:  "ca.crt",
										Path: "ca.crt",
									},
								},
							},
						},
						{
							DownwardAPI: &v1.DownwardAPIProjection{
								Items: []v1.DownwardAPIVolumeFile{
									{
										Path: "namespace",
										FieldRef: &v1.ObjectFieldSelector{
											APIVersion: "v1",
											FieldPath:  "metadata.namespace",
										},
									},
								},
							},
						},
					},
				},
			},
		})
}

type DaemonConfig struct {
	Client    clientset.Interface
	Name      string
	Namespace string
	Image     string
	// If set this function will be used to print log lines instead of klog.
	LogFunc func(fmt string, args ...interface{})
	// How long we wait for DaemonSet to become running.
	Timeout time.Duration
}

func (config *DaemonConfig) Run() error {
	if config.Image == "" {
<<<<<<< HEAD
		config.Image = "k8s.gcr.io/pause:3.6"
=======
		config.Image = "registry.k8s.io/pause:3.8"
>>>>>>> e8d3e9b1
	}
	nameLabel := map[string]string{
		"name": config.Name + "-daemon",
	}
	daemon := &apps.DaemonSet{
		ObjectMeta: metav1.ObjectMeta{
			Name: config.Name,
		},
		Spec: apps.DaemonSetSpec{
			Template: v1.PodTemplateSpec{
				ObjectMeta: metav1.ObjectMeta{
					Labels: nameLabel,
				},
				Spec: v1.PodSpec{
					Containers: []v1.Container{
						{
							Name:  config.Name,
							Image: config.Image,
						},
					},
				},
			},
		},
	}

	if err := CreateDaemonSetWithRetries(config.Client, config.Namespace, daemon); err != nil {
		return fmt.Errorf("error creating daemonset: %v", err)
	}

	var nodes *v1.NodeList
	var err error
	for i := 0; i < retries; i++ {
		// Wait for all daemons to be running
		nodes, err = config.Client.CoreV1().Nodes().List(context.TODO(), metav1.ListOptions{ResourceVersion: "0"})
		if err == nil {
			break
		} else if i+1 == retries {
			return fmt.Errorf("error listing Nodes while waiting for DaemonSet %v: %v", config.Name, err)
		}
	}

	timeout := config.Timeout
	if timeout <= 0 {
		timeout = 5 * time.Minute
	}

	ps, err := NewPodStore(config.Client, config.Namespace, labels.SelectorFromSet(nameLabel), fields.Everything())
	if err != nil {
		return err
	}
	defer ps.Stop()

	err = wait.Poll(time.Second, timeout, func() (bool, error) {
		pods := ps.List()

		nodeHasDaemon := sets.NewString()
		for _, pod := range pods {
			podReady, _ := PodRunningReady(pod)
			if pod.Spec.NodeName != "" && podReady {
				nodeHasDaemon.Insert(pod.Spec.NodeName)
			}
		}

		running := len(nodeHasDaemon)
		config.LogFunc("Found %v/%v Daemons %v running", running, config.Name, len(nodes.Items))
		return running == len(nodes.Items), nil
	})
	if err != nil {
		config.LogFunc("Timed out while waiting for DaemonSet %v/%v to be running.", config.Namespace, config.Name)
	} else {
		config.LogFunc("Created Daemon %v/%v", config.Namespace, config.Name)
	}

	return err
}<|MERGE_RESOLUTION|>--- conflicted
+++ resolved
@@ -1319,11 +1319,7 @@
 	return v1.PodSpec{
 		Containers: []v1.Container{{
 			Name:  "pause",
-<<<<<<< HEAD
-			Image: "k8s.gcr.io/pause:3.6",
-=======
 			Image: "registry.k8s.io/pause:3.8",
->>>>>>> e8d3e9b1
 			Ports: []v1.ContainerPort{{ContainerPort: 80}},
 			Resources: v1.ResourceRequirements{
 				Limits: v1.ResourceList{
@@ -1745,11 +1741,7 @@
 
 func (config *DaemonConfig) Run() error {
 	if config.Image == "" {
-<<<<<<< HEAD
-		config.Image = "k8s.gcr.io/pause:3.6"
-=======
 		config.Image = "registry.k8s.io/pause:3.8"
->>>>>>> e8d3e9b1
 	}
 	nameLabel := map[string]string{
 		"name": config.Name + "-daemon",

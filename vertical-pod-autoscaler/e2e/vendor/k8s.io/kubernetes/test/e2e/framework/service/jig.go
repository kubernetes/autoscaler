/*
Copyright 2016 The Kubernetes Authors.

Licensed under the Apache License, Version 2.0 (the "License");
you may not use this file except in compliance with the License.
You may obtain a copy of the License at

    http://www.apache.org/licenses/LICENSE-2.0

Unless required by applicable law or agreed to in writing, software
distributed under the License is distributed on an "AS IS" BASIS,
WITHOUT WARRANTIES OR CONDITIONS OF ANY KIND, either express or implied.
See the License for the specific language governing permissions and
limitations under the License.
*/

package service

import (
	"context"
	"errors"
	"fmt"
	"net"
	"strconv"
	"strings"
	"time"

	"github.com/onsi/ginkgo/v2"
	v1 "k8s.io/api/core/v1"
	discoveryv1 "k8s.io/api/discovery/v1"
	policyv1 "k8s.io/api/policy/v1"
	apierrors "k8s.io/apimachinery/pkg/api/errors"
	metav1 "k8s.io/apimachinery/pkg/apis/meta/v1"
	"k8s.io/apimachinery/pkg/fields"
	"k8s.io/apimachinery/pkg/labels"
	"k8s.io/apimachinery/pkg/runtime"
	"k8s.io/apimachinery/pkg/util/intstr"
	utilnet "k8s.io/apimachinery/pkg/util/net"
	"k8s.io/apimachinery/pkg/util/sets"
	"k8s.io/apimachinery/pkg/util/uuid"
	"k8s.io/apimachinery/pkg/util/wait"
	"k8s.io/apimachinery/pkg/watch"
	clientset "k8s.io/client-go/kubernetes"
	"k8s.io/client-go/tools/cache"
	"k8s.io/kubernetes/test/e2e/framework"
	e2enode "k8s.io/kubernetes/test/e2e/framework/node"
	e2epod "k8s.io/kubernetes/test/e2e/framework/pod"
	e2erc "k8s.io/kubernetes/test/e2e/framework/rc"
	testutils "k8s.io/kubernetes/test/utils"
	imageutils "k8s.io/kubernetes/test/utils/image"
	netutils "k8s.io/utils/net"
)

// NodePortRange should match whatever the default/configured range is
var NodePortRange = utilnet.PortRange{Base: 30000, Size: 2768}

// It is copied from "k8s.io/kubernetes/pkg/registry/core/service/portallocator"
var errAllocated = errors.New("provided port is already allocated")

// TestJig is a test jig to help service testing.
type TestJig struct {
	Client    clientset.Interface
	Namespace string
	Name      string
	ID        string
	Labels    map[string]string
	// ExternalIPs should be false for Conformance test
	// Don't check nodeport on external addrs in conformance test, but in e2e test.
	ExternalIPs bool
}

// NewTestJig allocates and inits a new TestJig.
func NewTestJig(client clientset.Interface, namespace, name string) *TestJig {
	j := &TestJig{}
	j.Client = client
	j.Namespace = namespace
	j.Name = name
	j.ID = j.Name + "-" + string(uuid.NewUUID())
	j.Labels = map[string]string{"testid": j.ID}

	return j
}

// newServiceTemplate returns the default v1.Service template for this j, but
// does not actually create the Service.  The default Service has the same name
// as the j and exposes the given port.
func (j *TestJig) newServiceTemplate(proto v1.Protocol, port int32) *v1.Service {
	service := &v1.Service{
		ObjectMeta: metav1.ObjectMeta{
			Namespace: j.Namespace,
			Name:      j.Name,
			Labels:    j.Labels,
		},
		Spec: v1.ServiceSpec{
			Selector: j.Labels,
			Ports: []v1.ServicePort{
				{
					Protocol: proto,
					Port:     port,
				},
			},
		},
	}
	return service
}

// CreateTCPServiceWithPort creates a new TCP Service with given port based on the
// j's defaults. Callers can provide a function to tweak the Service object before
// it is created.
func (j *TestJig) CreateTCPServiceWithPort(tweak func(svc *v1.Service), port int32) (*v1.Service, error) {
	svc := j.newServiceTemplate(v1.ProtocolTCP, port)
	if tweak != nil {
		tweak(svc)
	}
	result, err := j.Client.CoreV1().Services(j.Namespace).Create(context.TODO(), svc, metav1.CreateOptions{})
	if err != nil {
		return nil, fmt.Errorf("failed to create TCP Service %q: %v", svc.Name, err)
	}
	return j.sanityCheckService(result, svc.Spec.Type)
}

// CreateTCPService creates a new TCP Service based on the j's
// defaults.  Callers can provide a function to tweak the Service object before
// it is created.
func (j *TestJig) CreateTCPService(tweak func(svc *v1.Service)) (*v1.Service, error) {
	return j.CreateTCPServiceWithPort(tweak, 80)
}

// CreateUDPService creates a new UDP Service based on the j's
// defaults.  Callers can provide a function to tweak the Service object before
// it is created.
func (j *TestJig) CreateUDPService(tweak func(svc *v1.Service)) (*v1.Service, error) {
	svc := j.newServiceTemplate(v1.ProtocolUDP, 80)
	if tweak != nil {
		tweak(svc)
	}
	result, err := j.Client.CoreV1().Services(j.Namespace).Create(context.TODO(), svc, metav1.CreateOptions{})
	if err != nil {
		return nil, fmt.Errorf("failed to create UDP Service %q: %v", svc.Name, err)
	}
	return j.sanityCheckService(result, svc.Spec.Type)
}

// CreateExternalNameService creates a new ExternalName type Service based on the j's defaults.
// Callers can provide a function to tweak the Service object before it is created.
func (j *TestJig) CreateExternalNameService(tweak func(svc *v1.Service)) (*v1.Service, error) {
	svc := &v1.Service{
		ObjectMeta: metav1.ObjectMeta{
			Namespace: j.Namespace,
			Name:      j.Name,
			Labels:    j.Labels,
		},
		Spec: v1.ServiceSpec{
			Selector:     j.Labels,
			ExternalName: "foo.example.com",
			Type:         v1.ServiceTypeExternalName,
		},
	}
	if tweak != nil {
		tweak(svc)
	}
	result, err := j.Client.CoreV1().Services(j.Namespace).Create(context.TODO(), svc, metav1.CreateOptions{})
	if err != nil {
		return nil, fmt.Errorf("failed to create ExternalName Service %q: %v", svc.Name, err)
	}
	return j.sanityCheckService(result, svc.Spec.Type)
}

// ChangeServiceType updates the given service's ServiceType to the given newType.
func (j *TestJig) ChangeServiceType(newType v1.ServiceType, timeout time.Duration) error {
	ingressIP := ""
	svc, err := j.UpdateService(func(s *v1.Service) {
		for _, ing := range s.Status.LoadBalancer.Ingress {
			if ing.IP != "" {
				ingressIP = ing.IP
			}
		}
		s.Spec.Type = newType
		s.Spec.Ports[0].NodePort = 0
	})
	if err != nil {
		return err
	}
	if ingressIP != "" {
		_, err = j.WaitForLoadBalancerDestroy(ingressIP, int(svc.Spec.Ports[0].Port), timeout)
	}
	return err
}

// CreateOnlyLocalNodePortService creates a NodePort service with
// ExternalTrafficPolicy set to Local and sanity checks its nodePort.
// If createPod is true, it also creates an RC with 1 replica of
// the standard netexec container used everywhere in this test.
func (j *TestJig) CreateOnlyLocalNodePortService(createPod bool) (*v1.Service, error) {
	ginkgo.By("creating a service " + j.Namespace + "/" + j.Name + " with type=NodePort and ExternalTrafficPolicy=Local")
	svc, err := j.CreateTCPService(func(svc *v1.Service) {
		svc.Spec.Type = v1.ServiceTypeNodePort
		svc.Spec.ExternalTrafficPolicy = v1.ServiceExternalTrafficPolicyTypeLocal
		svc.Spec.Ports = []v1.ServicePort{{Protocol: v1.ProtocolTCP, Port: 80}}
	})
	if err != nil {
		return nil, err
	}

	if createPod {
		ginkgo.By("creating a pod to be part of the service " + j.Name)
		_, err = j.Run(nil)
		if err != nil {
			return nil, err
		}
	}
	return svc, nil
}

// CreateOnlyLocalLoadBalancerService creates a loadbalancer service with
// ExternalTrafficPolicy set to Local and waits for it to acquire an ingress IP.
// If createPod is true, it also creates an RC with 1 replica of
// the standard netexec container used everywhere in this test.
func (j *TestJig) CreateOnlyLocalLoadBalancerService(timeout time.Duration, createPod bool,
	tweak func(svc *v1.Service)) (*v1.Service, error) {
	_, err := j.CreateLoadBalancerService(timeout, func(svc *v1.Service) {
		ginkgo.By("setting ExternalTrafficPolicy=Local")
		svc.Spec.ExternalTrafficPolicy = v1.ServiceExternalTrafficPolicyTypeLocal
		if tweak != nil {
			tweak(svc)
		}
	})
	if err != nil {
		return nil, err
	}

	if createPod {
		ginkgo.By("creating a pod to be part of the service " + j.Name)
		_, err = j.Run(nil)
		if err != nil {
			return nil, err
		}
	}
	ginkgo.By("waiting for loadbalancer for service " + j.Namespace + "/" + j.Name)
	return j.WaitForLoadBalancer(timeout)
}

// CreateLoadBalancerService creates a loadbalancer service and waits
// for it to acquire an ingress IP.
func (j *TestJig) CreateLoadBalancerService(timeout time.Duration, tweak func(svc *v1.Service)) (*v1.Service, error) {
	ginkgo.By("creating a service " + j.Namespace + "/" + j.Name + " with type=LoadBalancer")
	svc := j.newServiceTemplate(v1.ProtocolTCP, 80)
	svc.Spec.Type = v1.ServiceTypeLoadBalancer
	// We need to turn affinity off for our LB distribution tests
	svc.Spec.SessionAffinity = v1.ServiceAffinityNone
	if tweak != nil {
		tweak(svc)
	}
	_, err := j.Client.CoreV1().Services(j.Namespace).Create(context.TODO(), svc, metav1.CreateOptions{})
	if err != nil {
		return nil, fmt.Errorf("failed to create LoadBalancer Service %q: %v", svc.Name, err)
	}

	ginkgo.By("waiting for loadbalancer for service " + j.Namespace + "/" + j.Name)
	return j.WaitForLoadBalancer(timeout)
}

// GetEndpointNodes returns a map of nodenames:external-ip on which the
// endpoints of the Service are running.
func (j *TestJig) GetEndpointNodes() (map[string][]string, error) {
	return j.GetEndpointNodesWithIP(v1.NodeExternalIP)
}

// GetEndpointNodesWithIP returns a map of nodenames:<ip of given type> on which the
// endpoints of the Service are running.
func (j *TestJig) GetEndpointNodesWithIP(addressType v1.NodeAddressType) (map[string][]string, error) {
	nodes, err := j.ListNodesWithEndpoint()
	if err != nil {
		return nil, err
	}
	nodeMap := map[string][]string{}
	for _, node := range nodes {
		nodeMap[node.Name] = e2enode.GetAddresses(&node, addressType)
	}
	return nodeMap, nil
}

// ListNodesWithEndpoint returns a list of nodes on which the
// endpoints of the given Service are running.
func (j *TestJig) ListNodesWithEndpoint() ([]v1.Node, error) {
	nodeNames, err := j.GetEndpointNodeNames()
	if err != nil {
		return nil, err
	}
	ctx := context.TODO()
	allNodes, err := j.Client.CoreV1().Nodes().List(ctx, metav1.ListOptions{})
	if err != nil {
		return nil, err
	}
	epNodes := make([]v1.Node, 0, nodeNames.Len())
	for _, node := range allNodes.Items {
		if nodeNames.Has(node.Name) {
			epNodes = append(epNodes, node)
		}
	}
	return epNodes, nil
}

// GetEndpointNodeNames returns a string set of node names on which the
// endpoints of the given Service are running.
func (j *TestJig) GetEndpointNodeNames() (sets.String, error) {
	err := j.waitForAvailableEndpoint(ServiceEndpointsTimeout)
	if err != nil {
		return nil, err
	}
	endpoints, err := j.Client.CoreV1().Endpoints(j.Namespace).Get(context.TODO(), j.Name, metav1.GetOptions{})
	if err != nil {
		return nil, fmt.Errorf("get endpoints for service %s/%s failed (%s)", j.Namespace, j.Name, err)
	}
	if len(endpoints.Subsets) == 0 {
		return nil, fmt.Errorf("endpoint has no subsets, cannot determine node addresses")
	}
	epNodes := sets.NewString()
	for _, ss := range endpoints.Subsets {
		for _, e := range ss.Addresses {
			if e.NodeName != nil {
				epNodes.Insert(*e.NodeName)
			}
		}
	}
	return epNodes, nil
}

// WaitForEndpointOnNode waits for a service endpoint on the given node.
func (j *TestJig) WaitForEndpointOnNode(nodeName string) error {
	return wait.PollImmediate(framework.Poll, KubeProxyLagTimeout, func() (bool, error) {
		endpoints, err := j.Client.CoreV1().Endpoints(j.Namespace).Get(context.TODO(), j.Name, metav1.GetOptions{})
		if err != nil {
			framework.Logf("Get endpoints for service %s/%s failed (%s)", j.Namespace, j.Name, err)
			return false, nil
		}
		if len(endpoints.Subsets) == 0 {
			framework.Logf("Expect endpoints with subsets, got none.")
			return false, nil
		}
		// TODO: Handle multiple endpoints
		if len(endpoints.Subsets[0].Addresses) == 0 {
			framework.Logf("Expected Ready endpoints - found none")
			return false, nil
		}
		epHostName := *endpoints.Subsets[0].Addresses[0].NodeName
		framework.Logf("Pod for service %s/%s is on node %s", j.Namespace, j.Name, epHostName)
		if epHostName != nodeName {
			framework.Logf("Found endpoint on wrong node, expected %v, got %v", nodeName, epHostName)
			return false, nil
		}
		return true, nil
	})
}

// waitForAvailableEndpoint waits for at least 1 endpoint to be available till timeout
func (j *TestJig) waitForAvailableEndpoint(timeout time.Duration) error {
	//Wait for endpoints to be created, this may take longer time if service backing pods are taking longer time to run
	endpointSelector := fields.OneTermEqualSelector("metadata.name", j.Name)
	stopCh := make(chan struct{})
	endpointAvailable := false
	endpointSliceAvailable := false

	var controller cache.Controller
	_, controller = cache.NewInformer(
		&cache.ListWatch{
			ListFunc: func(options metav1.ListOptions) (runtime.Object, error) {
				options.FieldSelector = endpointSelector.String()
				obj, err := j.Client.CoreV1().Endpoints(j.Namespace).List(context.TODO(), options)
				return runtime.Object(obj), err
			},
			WatchFunc: func(options metav1.ListOptions) (watch.Interface, error) {
				options.FieldSelector = endpointSelector.String()
				return j.Client.CoreV1().Endpoints(j.Namespace).Watch(context.TODO(), options)
			},
		},
		&v1.Endpoints{},
		0,
		cache.ResourceEventHandlerFuncs{
			AddFunc: func(obj interface{}) {
				if e, ok := obj.(*v1.Endpoints); ok {
					if len(e.Subsets) > 0 && len(e.Subsets[0].Addresses) > 0 {
						endpointAvailable = true
					}
				}
			},
			UpdateFunc: func(old, cur interface{}) {
				if e, ok := cur.(*v1.Endpoints); ok {
					if len(e.Subsets) > 0 && len(e.Subsets[0].Addresses) > 0 {
						endpointAvailable = true
					}
				}
			},
		},
	)
	defer func() {
		close(stopCh)
	}()

	go controller.Run(stopCh)

	var esController cache.Controller
	_, esController = cache.NewInformer(
		&cache.ListWatch{
			ListFunc: func(options metav1.ListOptions) (runtime.Object, error) {
				options.LabelSelector = "kubernetes.io/service-name=" + j.Name
				obj, err := j.Client.DiscoveryV1().EndpointSlices(j.Namespace).List(context.TODO(), options)
				return runtime.Object(obj), err
			},
			WatchFunc: func(options metav1.ListOptions) (watch.Interface, error) {
				options.LabelSelector = "kubernetes.io/service-name=" + j.Name
				return j.Client.DiscoveryV1().EndpointSlices(j.Namespace).Watch(context.TODO(), options)
			},
		},
		&discoveryv1.EndpointSlice{},
		0,
		cache.ResourceEventHandlerFuncs{
			AddFunc: func(obj interface{}) {
				if es, ok := obj.(*discoveryv1.EndpointSlice); ok {
					// TODO: currently we only consider addreses in 1 slice, but services with
					// a large number of endpoints (>1000) may have multiple slices. Some slices
					// with only a few addresses. We should check the addresses in all slices.
					if len(es.Endpoints) > 0 && len(es.Endpoints[0].Addresses) > 0 {
						endpointSliceAvailable = true
					}
				}
			},
			UpdateFunc: func(old, cur interface{}) {
				if es, ok := cur.(*discoveryv1.EndpointSlice); ok {
					// TODO: currently we only consider addreses in 1 slice, but services with
					// a large number of endpoints (>1000) may have multiple slices. Some slices
					// with only a few addresses. We should check the addresses in all slices.
					if len(es.Endpoints) > 0 && len(es.Endpoints[0].Addresses) > 0 {
						endpointSliceAvailable = true
					}
				}
			},
		},
	)

	go esController.Run(stopCh)

	err := wait.Poll(1*time.Second, timeout, func() (bool, error) {
		return endpointAvailable && endpointSliceAvailable, nil
	})
	if err != nil {
		return fmt.Errorf("no subset of available IP address found for the endpoint %s within timeout %v", j.Name, timeout)
	}
	return nil
}

// sanityCheckService performs sanity checks on the given service; in particular, ensuring
// that creating/updating a service allocates IPs, ports, etc, as needed. It does not
// check for ingress assignment as that happens asynchronously after the Service is created.
func (j *TestJig) sanityCheckService(svc *v1.Service, svcType v1.ServiceType) (*v1.Service, error) {
	if svcType == "" {
		svcType = v1.ServiceTypeClusterIP
	}
	if svc.Spec.Type != svcType {
		return nil, fmt.Errorf("unexpected Spec.Type (%s) for service, expected %s", svc.Spec.Type, svcType)
	}

	if svcType != v1.ServiceTypeExternalName {
		if svc.Spec.ExternalName != "" {
			return nil, fmt.Errorf("unexpected Spec.ExternalName (%s) for service, expected empty", svc.Spec.ExternalName)
		}
		if svc.Spec.ClusterIP == "" {
			return nil, fmt.Errorf("didn't get ClusterIP for non-ExternalName service")
		}
	} else {
		if svc.Spec.ClusterIP != "" {
			return nil, fmt.Errorf("unexpected Spec.ClusterIP (%s) for ExternalName service, expected empty", svc.Spec.ClusterIP)
		}
	}

	expectNodePorts := needsNodePorts(svc)
	for i, port := range svc.Spec.Ports {
		hasNodePort := (port.NodePort != 0)
		if hasNodePort != expectNodePorts {
			return nil, fmt.Errorf("unexpected Spec.Ports[%d].NodePort (%d) for service", i, port.NodePort)
		}
		if hasNodePort {
			if !NodePortRange.Contains(int(port.NodePort)) {
				return nil, fmt.Errorf("out-of-range nodePort (%d) for service", port.NodePort)
			}
		}
	}

	// FIXME: this fails for tests that were changed from LoadBalancer to ClusterIP.
	// if svcType != v1.ServiceTypeLoadBalancer {
	// 	if len(svc.Status.LoadBalancer.Ingress) != 0 {
	// 		return nil, fmt.Errorf("unexpected Status.LoadBalancer.Ingress on non-LoadBalancer service")
	// 	}
	// }

	return svc, nil
}

func needsNodePorts(svc *v1.Service) bool {
	if svc == nil {
		return false
	}
	// Type NodePort
	if svc.Spec.Type == v1.ServiceTypeNodePort {
		return true
	}
	if svc.Spec.Type != v1.ServiceTypeLoadBalancer {
		return false
	}
	// Type LoadBalancer
	if svc.Spec.AllocateLoadBalancerNodePorts == nil {
		return true //back-compat
	}
	return *svc.Spec.AllocateLoadBalancerNodePorts
}

// UpdateService fetches a service, calls the update function on it, and
// then attempts to send the updated service. It tries up to 3 times in the
// face of timeouts and conflicts.
func (j *TestJig) UpdateService(update func(*v1.Service)) (*v1.Service, error) {
	for i := 0; i < 3; i++ {
		service, err := j.Client.CoreV1().Services(j.Namespace).Get(context.TODO(), j.Name, metav1.GetOptions{})
		if err != nil {
			return nil, fmt.Errorf("failed to get Service %q: %v", j.Name, err)
		}
		update(service)
		result, err := j.Client.CoreV1().Services(j.Namespace).Update(context.TODO(), service, metav1.UpdateOptions{})
		if err == nil {
			return j.sanityCheckService(result, service.Spec.Type)
		}
		if !apierrors.IsConflict(err) && !apierrors.IsServerTimeout(err) {
			return nil, fmt.Errorf("failed to update Service %q: %v", j.Name, err)
		}
	}
	return nil, fmt.Errorf("too many retries updating Service %q", j.Name)
}

// WaitForNewIngressIP waits for the given service to get a new ingress IP, or returns an error after the given timeout
func (j *TestJig) WaitForNewIngressIP(existingIP string, timeout time.Duration) (*v1.Service, error) {
	framework.Logf("Waiting up to %v for service %q to get a new ingress IP", timeout, j.Name)
	service, err := j.waitForCondition(timeout, "have a new ingress IP", func(svc *v1.Service) bool {
		if len(svc.Status.LoadBalancer.Ingress) == 0 {
			return false
		}
		ip := svc.Status.LoadBalancer.Ingress[0].IP
		if ip == "" || ip == existingIP {
			return false
		}
		return true
	})
	if err != nil {
		return nil, err
	}
	return j.sanityCheckService(service, v1.ServiceTypeLoadBalancer)
}

// ChangeServiceNodePort changes node ports of the given service.
func (j *TestJig) ChangeServiceNodePort(initial int) (*v1.Service, error) {
	var err error
	var service *v1.Service
	for i := 1; i < NodePortRange.Size; i++ {
		offs1 := initial - NodePortRange.Base
		offs2 := (offs1 + i) % NodePortRange.Size
		newPort := NodePortRange.Base + offs2
		service, err = j.UpdateService(func(s *v1.Service) {
			s.Spec.Ports[0].NodePort = int32(newPort)
		})
		if err != nil && strings.Contains(err.Error(), errAllocated.Error()) {
			framework.Logf("tried nodePort %d, but it is in use, will try another", newPort)
			continue
		}
		// Otherwise err was nil or err was a real error
		break
	}
	return service, err
}

// WaitForLoadBalancer waits the given service to have a LoadBalancer, or returns an error after the given timeout
func (j *TestJig) WaitForLoadBalancer(timeout time.Duration) (*v1.Service, error) {
	framework.Logf("Waiting up to %v for service %q to have a LoadBalancer", timeout, j.Name)
	service, err := j.waitForCondition(timeout, "have a load balancer", func(svc *v1.Service) bool {
		return len(svc.Status.LoadBalancer.Ingress) > 0
	})
	if err != nil {
		return nil, err
	}

	for i, ing := range service.Status.LoadBalancer.Ingress {
		if ing.IP == "" && ing.Hostname == "" {
			return nil, fmt.Errorf("unexpected Status.LoadBalancer.Ingress[%d] for service: %#v", i, ing)
		}
	}

	return j.sanityCheckService(service, v1.ServiceTypeLoadBalancer)
}

// WaitForLoadBalancerDestroy waits the given service to destroy a LoadBalancer, or returns an error after the given timeout
func (j *TestJig) WaitForLoadBalancerDestroy(ip string, port int, timeout time.Duration) (*v1.Service, error) {
	// TODO: once support ticket 21807001 is resolved, reduce this timeout back to something reasonable
	defer func() {
		if err := framework.EnsureLoadBalancerResourcesDeleted(ip, strconv.Itoa(port)); err != nil {
			framework.Logf("Failed to delete cloud resources for service: %s %d (%v)", ip, port, err)
		}
	}()

	framework.Logf("Waiting up to %v for service %q to have no LoadBalancer", timeout, j.Name)
	service, err := j.waitForCondition(timeout, "have no load balancer", func(svc *v1.Service) bool {
		return len(svc.Status.LoadBalancer.Ingress) == 0
	})
	if err != nil {
		return nil, err
	}
	return j.sanityCheckService(service, service.Spec.Type)
}

func (j *TestJig) waitForCondition(timeout time.Duration, message string, conditionFn func(*v1.Service) bool) (*v1.Service, error) {
	var service *v1.Service
	pollFunc := func() (bool, error) {
		svc, err := j.Client.CoreV1().Services(j.Namespace).Get(context.TODO(), j.Name, metav1.GetOptions{})
		if err != nil {
			framework.Logf("Retrying .... error trying to get Service %s: %v", j.Name, err)
			return false, nil
		}
		if conditionFn(svc) {
			service = svc
			return true, nil
		}
		return false, nil
	}
	if err := wait.PollImmediate(framework.Poll, timeout, pollFunc); err != nil {
		return nil, fmt.Errorf("timed out waiting for service %q to %s: %w", j.Name, message, err)
	}
	return service, nil
}

// newRCTemplate returns the default v1.ReplicationController object for
// this j, but does not actually create the RC.  The default RC has the same
// name as the j and runs the "netexec" container.
func (j *TestJig) newRCTemplate() *v1.ReplicationController {
	var replicas int32 = 1
	var grace int64 = 3 // so we don't race with kube-proxy when scaling up/down

	rc := &v1.ReplicationController{
		ObjectMeta: metav1.ObjectMeta{
			Namespace: j.Namespace,
			Name:      j.Name,
			Labels:    j.Labels,
		},
		Spec: v1.ReplicationControllerSpec{
			Replicas: &replicas,
			Selector: j.Labels,
			Template: &v1.PodTemplateSpec{
				ObjectMeta: metav1.ObjectMeta{
					Labels: j.Labels,
				},
				Spec: v1.PodSpec{
					Containers: []v1.Container{
						{
							Name:  "netexec",
							Image: imageutils.GetE2EImage(imageutils.Agnhost),
							Args:  []string{"netexec", "--http-port=80", "--udp-port=80"},
							ReadinessProbe: &v1.Probe{
								PeriodSeconds: 3,
								ProbeHandler: v1.ProbeHandler{
									HTTPGet: &v1.HTTPGetAction{
										Port: intstr.FromInt(80),
										Path: "/hostName",
									},
								},
							},
						},
					},
					TerminationGracePeriodSeconds: &grace,
				},
			},
		},
	}
	return rc
}

// AddRCAntiAffinity adds AntiAffinity to the given ReplicationController.
func (j *TestJig) AddRCAntiAffinity(rc *v1.ReplicationController) {
	var replicas int32 = 2

	rc.Spec.Replicas = &replicas
	if rc.Spec.Template.Spec.Affinity == nil {
		rc.Spec.Template.Spec.Affinity = &v1.Affinity{}
	}
	if rc.Spec.Template.Spec.Affinity.PodAntiAffinity == nil {
		rc.Spec.Template.Spec.Affinity.PodAntiAffinity = &v1.PodAntiAffinity{}
	}
	rc.Spec.Template.Spec.Affinity.PodAntiAffinity.RequiredDuringSchedulingIgnoredDuringExecution = append(
		rc.Spec.Template.Spec.Affinity.PodAntiAffinity.RequiredDuringSchedulingIgnoredDuringExecution,
		v1.PodAffinityTerm{
			LabelSelector: &metav1.LabelSelector{MatchLabels: j.Labels},
			Namespaces:    nil,
			TopologyKey:   "kubernetes.io/hostname",
		})
}

// CreatePDB returns a PodDisruptionBudget for the given ReplicationController, or returns an error if a PodDisruptionBudget isn't ready
func (j *TestJig) CreatePDB(rc *v1.ReplicationController) (*policyv1.PodDisruptionBudget, error) {
	pdb := j.newPDBTemplate(rc)
	newPdb, err := j.Client.PolicyV1().PodDisruptionBudgets(j.Namespace).Create(context.TODO(), pdb, metav1.CreateOptions{})
	if err != nil {
		return nil, fmt.Errorf("failed to create PDB %q %v", pdb.Name, err)
	}
	if err := j.waitForPdbReady(); err != nil {
		return nil, fmt.Errorf("failed waiting for PDB to be ready: %v", err)
	}

	return newPdb, nil
}

// newPDBTemplate returns the default policyv1.PodDisruptionBudget object for
// this j, but does not actually create the PDB.  The default PDB specifies a
// MinAvailable of N-1 and matches the pods created by the RC.
func (j *TestJig) newPDBTemplate(rc *v1.ReplicationController) *policyv1.PodDisruptionBudget {
	minAvailable := intstr.FromInt(int(*rc.Spec.Replicas) - 1)

	pdb := &policyv1.PodDisruptionBudget{
		ObjectMeta: metav1.ObjectMeta{
			Namespace: j.Namespace,
			Name:      j.Name,
			Labels:    j.Labels,
		},
		Spec: policyv1.PodDisruptionBudgetSpec{
			MinAvailable: &minAvailable,
			Selector:     &metav1.LabelSelector{MatchLabels: j.Labels},
		},
	}

	return pdb
}

// Run creates a ReplicationController and Pod(s) and waits for the
// Pod(s) to be running. Callers can provide a function to tweak the RC object
// before it is created.
func (j *TestJig) Run(tweak func(rc *v1.ReplicationController)) (*v1.ReplicationController, error) {
	rc := j.newRCTemplate()
	if tweak != nil {
		tweak(rc)
	}
	result, err := j.Client.CoreV1().ReplicationControllers(j.Namespace).Create(context.TODO(), rc, metav1.CreateOptions{})
	if err != nil {
		return nil, fmt.Errorf("failed to create RC %q: %v", rc.Name, err)
	}
	pods, err := j.waitForPodsCreated(int(*(rc.Spec.Replicas)))
	if err != nil {
		return nil, fmt.Errorf("failed to create pods: %v", err)
	}
	if err := j.waitForPodsReady(pods); err != nil {
		return nil, fmt.Errorf("failed waiting for pods to be running: %v", err)
	}
	return result, nil
}

// Scale scales pods to the given replicas
func (j *TestJig) Scale(replicas int) error {
	rc := j.Name
	scale, err := j.Client.CoreV1().ReplicationControllers(j.Namespace).GetScale(context.TODO(), rc, metav1.GetOptions{})
	if err != nil {
		return fmt.Errorf("failed to get scale for RC %q: %v", rc, err)
	}

	scale.ResourceVersion = "" // indicate the scale update should be unconditional
	scale.Spec.Replicas = int32(replicas)
	_, err = j.Client.CoreV1().ReplicationControllers(j.Namespace).UpdateScale(context.TODO(), rc, scale, metav1.UpdateOptions{})
	if err != nil {
		return fmt.Errorf("failed to scale RC %q: %v", rc, err)
	}
	pods, err := j.waitForPodsCreated(replicas)
	if err != nil {
		return fmt.Errorf("failed waiting for pods: %v", err)
	}
	if err := j.waitForPodsReady(pods); err != nil {
		return fmt.Errorf("failed waiting for pods to be running: %v", err)
	}
	return nil
}

func (j *TestJig) waitForPdbReady() error {
	timeout := 2 * time.Minute
	for start := time.Now(); time.Since(start) < timeout; time.Sleep(2 * time.Second) {
		pdb, err := j.Client.PolicyV1().PodDisruptionBudgets(j.Namespace).Get(context.TODO(), j.Name, metav1.GetOptions{})
		if err != nil {
			return err
		}
		if pdb.Status.DisruptionsAllowed > 0 {
			return nil
		}
	}

	return fmt.Errorf("timeout waiting for PDB %q to be ready", j.Name)
}

func (j *TestJig) waitForPodsCreated(replicas int) ([]string, error) {
	timeout := 2 * time.Minute
	// List the pods, making sure we observe all the replicas.
	label := labels.SelectorFromSet(labels.Set(j.Labels))
	framework.Logf("Waiting up to %v for %d pods to be created", timeout, replicas)
	for start := time.Now(); time.Since(start) < timeout; time.Sleep(2 * time.Second) {
		options := metav1.ListOptions{LabelSelector: label.String()}
		pods, err := j.Client.CoreV1().Pods(j.Namespace).List(context.TODO(), options)
		if err != nil {
			return nil, err
		}

		found := []string{}
		for _, pod := range pods.Items {
			if pod.DeletionTimestamp != nil {
				continue
			}
			found = append(found, pod.Name)
		}
		if len(found) == replicas {
			framework.Logf("Found all %d pods", replicas)
			return found, nil
		}
		framework.Logf("Found %d/%d pods - will retry", len(found), replicas)
	}
	return nil, fmt.Errorf("timeout waiting for %d pods to be created", replicas)
}

func (j *TestJig) waitForPodsReady(pods []string) error {
	timeout := 2 * time.Minute
	if !e2epod.CheckPodsRunningReady(j.Client, j.Namespace, pods, timeout) {
		return fmt.Errorf("timeout waiting for %d pods to be ready", len(pods))
	}
	return nil
}

func testReachabilityOverServiceName(serviceName string, sp v1.ServicePort, execPod *v1.Pod) error {
	return testEndpointReachability(serviceName, sp.Port, sp.Protocol, execPod)
}

func testReachabilityOverClusterIP(clusterIP string, sp v1.ServicePort, execPod *v1.Pod) error {
	// If .spec.clusterIP is set to "" or "None" for service, ClusterIP is not created, so reachability can not be tested over clusterIP:servicePort
	if netutils.ParseIPSloppy(clusterIP) == nil {
		return fmt.Errorf("unable to parse ClusterIP: %s", clusterIP)
	}
	return testEndpointReachability(clusterIP, sp.Port, sp.Protocol, execPod)
<<<<<<< HEAD
}

func testReachabilityOverExternalIP(externalIP string, sp v1.ServicePort, execPod *v1.Pod) error {
	return testEndpointReachability(externalIP, sp.Port, sp.Protocol, execPod)
}

=======
}

func testReachabilityOverExternalIP(externalIP string, sp v1.ServicePort, execPod *v1.Pod) error {
	return testEndpointReachability(externalIP, sp.Port, sp.Protocol, execPod)
}

>>>>>>> e8d3e9b1
func testReachabilityOverNodePorts(nodes *v1.NodeList, sp v1.ServicePort, pod *v1.Pod, clusterIP string, externalIPs bool) error {
	internalAddrs := e2enode.CollectAddresses(nodes, v1.NodeInternalIP)
	isClusterIPV4 := netutils.IsIPv4String(clusterIP)

	for _, internalAddr := range internalAddrs {
		// If the node's internal address points to localhost, then we are not
		// able to test the service reachability via that address
		if isInvalidOrLocalhostAddress(internalAddr) {
			framework.Logf("skipping testEndpointReachability() for internal adddress %s", internalAddr)
			continue
		}
		// Check service reachability on the node internalIP which is same family as clusterIP
		if isClusterIPV4 != netutils.IsIPv4String(internalAddr) {
			framework.Logf("skipping testEndpointReachability() for internal adddress %s as it does not match clusterIP (%s) family", internalAddr, clusterIP)
			continue
		}

		err := testEndpointReachability(internalAddr, sp.NodePort, sp.Protocol, pod)
		if err != nil {
			return err
		}
	}
	if externalIPs {
		externalAddrs := e2enode.CollectAddresses(nodes, v1.NodeExternalIP)
		for _, externalAddr := range externalAddrs {
			if isClusterIPV4 != netutils.IsIPv4String(externalAddr) {
				framework.Logf("skipping testEndpointReachability() for external adddress %s as it does not match clusterIP (%s) family", externalAddr, clusterIP)
				continue
			}
			err := testEndpointReachability(externalAddr, sp.NodePort, sp.Protocol, pod)
			if err != nil {
				return err
			}
		}
	}
	return nil
}

// isInvalidOrLocalhostAddress returns `true` if the provided `ip` is either not
// parsable or the loopback address. Otherwise it will return `false`.
func isInvalidOrLocalhostAddress(ip string) bool {
	parsedIP := netutils.ParseIPSloppy(ip)
	if parsedIP == nil || parsedIP.IsLoopback() {
		return true
	}
	return false
}

// testEndpointReachability tests reachability to endpoints (i.e. IP, ServiceName) and ports. Test request is initiated from specified execPod.
// TCP and UDP protocol based service are supported at this moment
// TODO: add support to test SCTP Protocol based services.
func testEndpointReachability(endpoint string, port int32, protocol v1.Protocol, execPod *v1.Pod) error {
	ep := net.JoinHostPort(endpoint, strconv.Itoa(int(port)))
	cmd := ""
	switch protocol {
	case v1.ProtocolTCP:
		cmd = fmt.Sprintf("echo hostName | nc -v -t -w 2 %s %v", endpoint, port)
	case v1.ProtocolUDP:
		cmd = fmt.Sprintf("echo hostName | nc -v -u -w 2 %s %v", endpoint, port)
	default:
		return fmt.Errorf("service reachability check is not supported for %v", protocol)
	}

	err := wait.PollImmediate(1*time.Second, ServiceReachabilityShortPollTimeout, func() (bool, error) {
		stdout, err := framework.RunHostCmd(execPod.Namespace, execPod.Name, cmd)
		if err != nil {
			framework.Logf("Service reachability failing with error: %v\nRetrying...", err)
			return false, nil
		}
		trimmed := strings.TrimSpace(stdout)
		if trimmed != "" {
			return true, nil
		}
		return false, nil
	})
	if err != nil {
		return fmt.Errorf("service is not reachable within %v timeout on endpoint %s over %s protocol", ServiceReachabilityShortPollTimeout, ep, protocol)
	}
	return nil
}

// checkClusterIPServiceReachability ensures that service of type ClusterIP is reachable over
// - ServiceName:ServicePort, ClusterIP:ServicePort
func (j *TestJig) checkClusterIPServiceReachability(svc *v1.Service, pod *v1.Pod) error {
	clusterIP := svc.Spec.ClusterIP
	servicePorts := svc.Spec.Ports
	externalIPs := svc.Spec.ExternalIPs

	err := j.waitForAvailableEndpoint(ServiceEndpointsTimeout)
	if err != nil {
		return err
	}

	for _, servicePort := range servicePorts {
		err = testReachabilityOverServiceName(svc.Name, servicePort, pod)
		if err != nil {
			return err
		}
		err = testReachabilityOverClusterIP(clusterIP, servicePort, pod)
		if err != nil {
			return err
		}
		if len(externalIPs) > 0 {
			for _, externalIP := range externalIPs {
				err = testReachabilityOverExternalIP(externalIP, servicePort, pod)
				if err != nil {
					return err
				}
			}
		}
	}
	return nil
}

// checkNodePortServiceReachability ensures that service of type nodePort are reachable
//   - Internal clients should be reachable to service over -
//     ServiceName:ServicePort, ClusterIP:ServicePort and NodeInternalIPs:NodePort
//   - External clients should be reachable to service over -
//     NodePublicIPs:NodePort
func (j *TestJig) checkNodePortServiceReachability(svc *v1.Service, pod *v1.Pod) error {
	clusterIP := svc.Spec.ClusterIP
	servicePorts := svc.Spec.Ports

	// Consider only 2 nodes for testing
	nodes, err := e2enode.GetBoundedReadySchedulableNodes(j.Client, 2)
	if err != nil {
		return err
	}

	err = j.waitForAvailableEndpoint(ServiceEndpointsTimeout)
	if err != nil {
		return err
	}

	for _, servicePort := range servicePorts {
		err = testReachabilityOverServiceName(svc.Name, servicePort, pod)
		if err != nil {
			return err
		}
		err = testReachabilityOverClusterIP(clusterIP, servicePort, pod)
		if err != nil {
			return err
		}
		err = testReachabilityOverNodePorts(nodes, servicePort, pod, clusterIP, j.ExternalIPs)
		if err != nil {
			return err
		}
	}

	return nil
}

// checkExternalServiceReachability ensures service of type externalName resolves to IP address and no fake externalName is set
// FQDN of kubernetes is used as externalName(for air tight platforms).
func (j *TestJig) checkExternalServiceReachability(svc *v1.Service, pod *v1.Pod) error {
	// NOTE(claudiub): Windows does not support PQDN.
	svcName := fmt.Sprintf("%s.%s.svc.%s", svc.Name, svc.Namespace, framework.TestContext.ClusterDNSDomain)
	// Service must resolve to IP
	cmd := fmt.Sprintf("nslookup %s", svcName)
	return wait.PollImmediate(framework.Poll, ServiceReachabilityShortPollTimeout, func() (done bool, err error) {
		_, stderr, err := framework.RunHostCmdWithFullOutput(pod.Namespace, pod.Name, cmd)
		// NOTE(claudiub): nslookup may return 0 on Windows, even though the DNS name was not found. In this case,
		// we can check stderr for the error.
		if err != nil || (framework.NodeOSDistroIs("windows") && strings.Contains(stderr, fmt.Sprintf("can't find %s", svcName))) {
			framework.Logf("ExternalName service %q failed to resolve to IP", pod.Namespace+"/"+pod.Name)
			return false, nil
		}
		return true, nil
	})
}

// CheckServiceReachability ensures that request are served by the services. Only supports Services with type ClusterIP, NodePort and ExternalName.
func (j *TestJig) CheckServiceReachability(svc *v1.Service, pod *v1.Pod) error {
	svcType := svc.Spec.Type

	_, err := j.sanityCheckService(svc, svcType)
	if err != nil {
		return err
	}

	switch svcType {
	case v1.ServiceTypeClusterIP:
		return j.checkClusterIPServiceReachability(svc, pod)
	case v1.ServiceTypeNodePort:
		return j.checkNodePortServiceReachability(svc, pod)
	case v1.ServiceTypeExternalName:
		return j.checkExternalServiceReachability(svc, pod)
	default:
		return fmt.Errorf("unsupported service type \"%s\" to verify service reachability for \"%s\" service. This may due to diverse implementation of the service type", svcType, svc.Name)
	}
}

// CreateServicePods creates a replication controller with the label same as service. Service listens to TCP and UDP.
func (j *TestJig) CreateServicePods(replica int) error {
	config := testutils.RCConfig{
		Client:       j.Client,
		Name:         j.Name,
		Image:        framework.ServeHostnameImage,
		Command:      []string{"/agnhost", "serve-hostname", "--http=false", "--tcp", "--udp"},
		Namespace:    j.Namespace,
		Labels:       j.Labels,
		PollInterval: 3 * time.Second,
		Timeout:      framework.PodReadyBeforeTimeout,
		Replicas:     replica,
	}
	return e2erc.RunRC(config)
}

// CreateSCTPServiceWithPort creates a new SCTP Service with given port based on the
// j's defaults. Callers can provide a function to tweak the Service object before
// it is created.
func (j *TestJig) CreateSCTPServiceWithPort(tweak func(svc *v1.Service), port int32) (*v1.Service, error) {
	svc := j.newServiceTemplate(v1.ProtocolSCTP, port)
	if tweak != nil {
		tweak(svc)
	}
	result, err := j.Client.CoreV1().Services(j.Namespace).Create(context.TODO(), svc, metav1.CreateOptions{})
	if err != nil {
		return nil, fmt.Errorf("failed to create SCTP Service %q: %v", svc.Name, err)
	}
	return j.sanityCheckService(result, svc.Spec.Type)
}<|MERGE_RESOLUTION|>--- conflicted
+++ resolved
@@ -840,21 +840,12 @@
 		return fmt.Errorf("unable to parse ClusterIP: %s", clusterIP)
 	}
 	return testEndpointReachability(clusterIP, sp.Port, sp.Protocol, execPod)
-<<<<<<< HEAD
 }
 
 func testReachabilityOverExternalIP(externalIP string, sp v1.ServicePort, execPod *v1.Pod) error {
 	return testEndpointReachability(externalIP, sp.Port, sp.Protocol, execPod)
 }
 
-=======
-}
-
-func testReachabilityOverExternalIP(externalIP string, sp v1.ServicePort, execPod *v1.Pod) error {
-	return testEndpointReachability(externalIP, sp.Port, sp.Protocol, execPod)
-}
-
->>>>>>> e8d3e9b1
 func testReachabilityOverNodePorts(nodes *v1.NodeList, sp v1.ServicePort, pod *v1.Pod, clusterIP string, externalIPs bool) error {
 	internalAddrs := e2enode.CollectAddresses(nodes, v1.NodeInternalIP)
 	isClusterIPV4 := netutils.IsIPv4String(clusterIP)

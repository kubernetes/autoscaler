/*
Copyright 2017 The Kubernetes Authors.

Licensed under the Apache License, Version 2.0 (the "License");
you may not use this file except in compliance with the License.
You may obtain a copy of the License at

    http://www.apache.org/licenses/LICENSE-2.0

Unless required by applicable law or agreed to in writing, software
distributed under the License is distributed on an "AS IS" BASIS,
WITHOUT WARRANTIES OR CONDITIONS OF ANY KIND, either express or implied.
See the License for the specific language governing permissions and
limitations under the License.
*/

package networking

import (
	metav1 "k8s.io/apimachinery/pkg/apis/meta/v1"
	"k8s.io/apimachinery/pkg/util/intstr"
	api "k8s.io/kubernetes/pkg/apis/core"
)

// +k8s:deepcopy-gen:interfaces=k8s.io/apimachinery/pkg/runtime.Object

// NetworkPolicy describes what network traffic is allowed for a set of Pods
type NetworkPolicy struct {
	metav1.TypeMeta
	// +optional
	metav1.ObjectMeta

	// Specification of the desired behavior for this NetworkPolicy.
	// +optional
	Spec NetworkPolicySpec

	// Status is the current state of the NetworkPolicy.
	// More info: https://git.k8s.io/community/contributors/devel/sig-architecture/api-conventions.md#spec-and-status
	// +optional
	Status NetworkPolicyStatus
}

// PolicyType describes the NetworkPolicy type
// This type is beta-level in 1.8
type PolicyType string

const (
	// PolicyTypeIngress is a NetworkPolicy that affects ingress traffic on selected pods
	PolicyTypeIngress PolicyType = "Ingress"
	// PolicyTypeEgress is a NetworkPolicy that affects egress traffic on selected pods
	PolicyTypeEgress PolicyType = "Egress"
)

// NetworkPolicySpec provides the specification of a NetworkPolicy
type NetworkPolicySpec struct {
	// Selects the pods to which this NetworkPolicy object applies. The array of
	// ingress rules is applied to any pods selected by this field. Multiple network
	// policies can select the same set of pods. In this case, the ingress rules for
	// each are combined additively. This field is NOT optional and follows standard
	// label selector semantics. An empty podSelector matches all pods in this
	// namespace.
	PodSelector metav1.LabelSelector

	// List of ingress rules to be applied to the selected pods. Traffic is allowed to
	// a pod if there are no NetworkPolicies selecting the pod
	// (and cluster policy otherwise allows the traffic), OR if the traffic source is
	// the pod's local node, OR if the traffic matches at least one ingress rule
	// across all of the NetworkPolicy objects whose podSelector matches the pod. If
	// this field is empty then this NetworkPolicy does not allow any traffic (and serves
	// solely to ensure that the pods it selects are isolated by default)
	// +optional
	Ingress []NetworkPolicyIngressRule

	// List of egress rules to be applied to the selected pods. Outgoing traffic is
	// allowed if there are no NetworkPolicies selecting the pod (and cluster policy
	// otherwise allows the traffic), OR if the traffic matches at least one egress rule
	// across all of the NetworkPolicy objects whose podSelector matches the pod. If
	// this field is empty then this NetworkPolicy limits all outgoing traffic (and serves
	// solely to ensure that the pods it selects are isolated by default).
	// This field is beta-level in 1.8
	// +optional
	Egress []NetworkPolicyEgressRule

	// List of rule types that the NetworkPolicy relates to.
	// Valid options are ["Ingress"], ["Egress"], or ["Ingress", "Egress"].
	// If this field is not specified, it will default based on the existence of Ingress or Egress rules;
	// policies that contain an Egress section are assumed to affect Egress, and all policies
	// (whether or not they contain an Ingress section) are assumed to affect Ingress.
	// If you want to write an egress-only policy, you must explicitly specify policyTypes [ "Egress" ].
	// Likewise, if you want to write a policy that specifies that no egress is allowed,
	// you must specify a policyTypes value that include "Egress" (since such a policy would not include
	// an Egress section and would otherwise default to just [ "Ingress" ]).
	// This field is beta-level in 1.8
	// +optional
	PolicyTypes []PolicyType
}

// NetworkPolicyIngressRule describes a particular set of traffic that is allowed to the pods
// matched by a NetworkPolicySpec's podSelector. The traffic must match both ports and from.
type NetworkPolicyIngressRule struct {
	// List of ports which should be made accessible on the pods selected for this
	// rule. Each item in this list is combined using a logical OR. If this field is
	// empty or missing, this rule matches all ports (traffic not restricted by port).
	// If this field is present and contains at least one item, then this rule allows
	// traffic only if the traffic matches at least one port in the list.
	// +optional
	Ports []NetworkPolicyPort

	// List of sources which should be able to access the pods selected for this rule.
	// Items in this list are combined using a logical OR operation. If this field is
	// empty or missing, this rule matches all sources (traffic not restricted by
	// source). If this field is present and contains at least one item, this rule
	// allows traffic only if the traffic matches at least one item in the from list.
	// +optional
	From []NetworkPolicyPeer
}

// NetworkPolicyEgressRule describes a particular set of traffic that is allowed out of pods
// matched by a NetworkPolicySpec's podSelector. The traffic must match both ports and to.
// This type is beta-level in 1.8
type NetworkPolicyEgressRule struct {
	// List of destination ports for outgoing traffic.
	// Each item in this list is combined using a logical OR. If this field is
	// empty or missing, this rule matches all ports (traffic not restricted by port).
	// If this field is present and contains at least one item, then this rule allows
	// traffic only if the traffic matches at least one port in the list.
	// +optional
	Ports []NetworkPolicyPort

	// List of destinations for outgoing traffic of pods selected for this rule.
	// Items in this list are combined using a logical OR operation. If this field is
	// empty or missing, this rule matches all destinations (traffic not restricted by
	// destination). If this field is present and contains at least one item, this rule
	// allows traffic only if the traffic matches at least one item in the to list.
	// +optional
	To []NetworkPolicyPeer
}

// NetworkPolicyPort describes a port to allow traffic on
type NetworkPolicyPort struct {
	// The protocol (TCP, UDP, or SCTP) which traffic must match. If not specified, this
	// field defaults to TCP.
	// +optional
	Protocol *api.Protocol

	// The port on the given protocol. This can either be a numerical or named
	// port on a pod. If this field is not provided, this matches all port names and
	// numbers.
	// If present, only traffic on the specified protocol AND port will be matched.
	// +optional
	Port *intstr.IntOrString

	// If set, indicates that the range of ports from port to endPort, inclusive,
	// should be allowed by the policy. This field cannot be defined if the port field
	// is not defined or if the port field is defined as a named (string) port.
	// The endPort must be equal or greater than port.
<<<<<<< HEAD
	// This feature is in Beta state and is enabled by default.
	// It can be disabled using the Feature Gate "NetworkPolicyEndPort".
=======
>>>>>>> e8d3e9b1
	// +optional
	EndPort *int32
}

// IPBlock describes a particular CIDR (Ex. "192.168.1.1/24","2001:db9::/64") that is allowed
// to the pods matched by a NetworkPolicySpec's podSelector. The except entry describes CIDRs
// that should not be included within this rule.
type IPBlock struct {
	// CIDR is a string representing the IP Block
	// Valid examples are "192.168.1.1/24" or "2001:db9::/64"
	CIDR string
	// Except is a slice of CIDRs that should not be included within an IP Block
	// Valid examples are "192.168.1.1/24" or "2001:db9::/64"
	// Except values will be rejected if they are outside the CIDR range
	// +optional
	Except []string
}

// NetworkPolicyPeer describes a peer to allow traffic to/from.
type NetworkPolicyPeer struct {
	// This is a label selector which selects Pods. This field follows standard label
	// selector semantics; if present but empty, it selects all pods.
	//
	// If NamespaceSelector is also set, then the NetworkPolicyPeer as a whole selects
	// the Pods matching PodSelector in the Namespaces selected by NamespaceSelector.
	// Otherwise it selects the Pods matching PodSelector in the policy's own Namespace.
	// +optional
	PodSelector *metav1.LabelSelector

	// Selects Namespaces using cluster-scoped labels. This field follows standard label
	// selector semantics; if present but empty, it selects all namespaces.
	//
	// If PodSelector is also set, then the NetworkPolicyPeer as a whole selects
	// the Pods matching PodSelector in the Namespaces selected by NamespaceSelector.
	// Otherwise it selects all Pods in the Namespaces selected by NamespaceSelector.
	// +optional
	NamespaceSelector *metav1.LabelSelector

	// IPBlock defines policy on a particular IPBlock. If this field is set then
	// neither of the other fields can be.
	// +optional
	IPBlock *IPBlock
}

// NetworkPolicyConditionType is the type for status conditions on
// a NetworkPolicy. This type should be used with the
// NetworkPolicyStatus.Conditions field.
type NetworkPolicyConditionType string

const (
	// NetworkPolicyConditionStatusAccepted represents status of a Network Policy that could be properly parsed by
	// the Network Policy provider and will be implemented in the cluster
	NetworkPolicyConditionStatusAccepted NetworkPolicyConditionType = "Accepted"

	// NetworkPolicyConditionStatusPartialFailure represents status of a Network Policy that could be partially
	// parsed by the Network Policy provider and may not be completely implemented due to a lack of a feature or some
	// other condition
	NetworkPolicyConditionStatusPartialFailure NetworkPolicyConditionType = "PartialFailure"

	// NetworkPolicyConditionStatusFailure represents status of a Network Policy that could not be parsed by the
	// Network Policy provider and will not be implemented in the cluster
	NetworkPolicyConditionStatusFailure NetworkPolicyConditionType = "Failure"
)

// NetworkPolicyConditionReason defines the set of reasons that explain why a
// particular NetworkPolicy condition type has been raised.
type NetworkPolicyConditionReason string

const (
	// NetworkPolicyConditionReasonFeatureNotSupported represents a reason where the Network Policy may not have been
	// implemented in the cluster due to a lack of some feature not supported by the Network Policy provider
	NetworkPolicyConditionReasonFeatureNotSupported NetworkPolicyConditionReason = "FeatureNotSupported"
)

// NetworkPolicyStatus describe the current state of the NetworkPolicy.
type NetworkPolicyStatus struct {
	// Conditions holds an array of metav1.Condition that describe the state of the NetworkPolicy.
	Conditions []metav1.Condition
}

// +k8s:deepcopy-gen:interfaces=k8s.io/apimachinery/pkg/runtime.Object

// NetworkPolicyList is a list of NetworkPolicy objects.
type NetworkPolicyList struct {
	metav1.TypeMeta
	// +optional
	metav1.ListMeta

	Items []NetworkPolicy
}

// +k8s:deepcopy-gen:interfaces=k8s.io/apimachinery/pkg/runtime.Object

// Ingress is a collection of rules that allow inbound connections to reach the
// endpoints defined by a backend. An Ingress can be configured to give services
// externally-reachable urls, load balance traffic, terminate SSL, offer name
// based virtual hosting etc.
type Ingress struct {
	metav1.TypeMeta
	// Standard object's metadata.
	// More info: https://git.k8s.io/community/contributors/devel/sig-architecture/api-conventions.md#metadata
	// +optional
	metav1.ObjectMeta

	// Spec is the desired state of the Ingress.
	// More info: https://git.k8s.io/community/contributors/devel/sig-architecture/api-conventions.md#spec-and-status
	// +optional
	Spec IngressSpec

	// Status is the current state of the Ingress.
	// More info: https://git.k8s.io/community/contributors/devel/sig-architecture/api-conventions.md#spec-and-status
	// +optional
	Status IngressStatus
}

// +k8s:deepcopy-gen:interfaces=k8s.io/apimachinery/pkg/runtime.Object

// IngressList is a collection of Ingress.
type IngressList struct {
	metav1.TypeMeta
	// Standard object's metadata.
	// More info: https://git.k8s.io/community/contributors/devel/sig-architecture/api-conventions.md#metadata
	// +optional
	metav1.ListMeta

	// Items is the list of Ingress.
	Items []Ingress
}

// IngressSpec describes the Ingress the user wishes to exist.
type IngressSpec struct {
	// IngressClassName is the name of the IngressClass cluster resource. The
	// associated IngressClass defines which controller will implement the
	// resource. This replaces the deprecated `kubernetes.io/ingress.class`
	// annotation. For backwards compatibility, when that annotation is set, it
	// must be given precedence over this field. The controller may emit a
	// warning if the field and annotation have different values.
	// Implementations of this API should ignore Ingresses without a class
	// specified. An IngressClass resource may be marked as default, which can
	// be used to set a default value for this field. For more information,
	// refer to the IngressClass documentation.
	// +optional
	IngressClassName *string

	// DefaultBackend is the backend that should handle requests that don't
	// match any rule. If Rules are not specified, DefaultBackend must be specified.
	// If DefaultBackend is not set, the handling of requests that do not match any
	// of the rules will be up to the Ingress controller.
	// +optional
	DefaultBackend *IngressBackend

	// TLS configuration. Currently the Ingress only supports a single TLS
	// port, 443. If multiple members of this list specify different hosts, they
	// will be multiplexed on the same port according to the hostname specified
	// through the SNI TLS extension, if the ingress controller fulfilling the
	// ingress supports SNI.
	// +listType=atomic
	// +optional
	TLS []IngressTLS

	// A list of host rules used to configure the Ingress. If unspecified, or
	// no rule matches, all traffic is sent to the default backend.
	// +listType=atomic
	// +optional
	Rules []IngressRule
}

// +k8s:deepcopy-gen:interfaces=k8s.io/apimachinery/pkg/runtime.Object

// IngressClass represents the class of the Ingress, referenced by the Ingress
// Spec. The `ingressclass.kubernetes.io/is-default-class` annotation can be
// used to indicate that an IngressClass should be considered default. When a
// single IngressClass resource has this annotation set to true, new Ingress
// resources without a class specified will be assigned this default class.
type IngressClass struct {
	metav1.TypeMeta
	metav1.ObjectMeta

	// Spec is the desired state of the IngressClass.
	// More info: https://git.k8s.io/community/contributors/devel/sig-architecture/api-conventions.md#spec-and-status
	// +optional
	Spec IngressClassSpec
}

// IngressClassSpec provides information about the class of an Ingress.
type IngressClassSpec struct {
	// Controller refers to the name of the controller that should handle this
	// class. This allows for different "flavors" that are controlled by the
	// same controller. For example, you may have different Parameters for the
	// same implementing controller. This should be specified as a
	// domain-prefixed path no more than 250 characters in length, e.g.
	// "acme.io/ingress-controller". This field is immutable.
	Controller string

	// Parameters is a link to a custom resource containing additional
	// configuration for the controller. This is optional if the controller does
	// not require extra parameters.
	// +optional
	Parameters *IngressClassParametersReference
}

const (
	// IngressClassParametersReferenceScopeNamespace indicates that the
	// referenced Parameters resource is namespace-scoped.
	IngressClassParametersReferenceScopeNamespace = "Namespace"
<<<<<<< HEAD
	// IngressClassParametersReferenceScopeNamespace indicates that the
=======
	// IngressClassParametersReferenceScopeCluster indicates that the
>>>>>>> e8d3e9b1
	// referenced Parameters resource is cluster-scoped.
	IngressClassParametersReferenceScopeCluster = "Cluster"
)

// IngressClassParametersReference identifies an API object. This can be used
// to specify a cluster or namespace-scoped resource.
type IngressClassParametersReference struct {
	// APIGroup is the group for the resource being referenced. If APIGroup is
	// not specified, the specified Kind must be in the core API group. For any
	// other third-party types, APIGroup is required.
	// +optional
	APIGroup *string
	// Kind is the type of resource being referenced.
	Kind string
	// Name is the name of resource being referenced.
	Name string
	// Scope represents if this refers to a cluster or namespace scoped resource.
	// This may be set to "Cluster" (default) or "Namespace".
	// +optional
	Scope *string
	// Namespace is the namespace of the resource being referenced. This field is
	// required when scope is set to "Namespace" and must be unset when scope is set to
	// "Cluster".
	// +optional
	Namespace *string
}

// +k8s:deepcopy-gen:interfaces=k8s.io/apimachinery/pkg/runtime.Object

// IngressClassList is a collection of IngressClasses.
type IngressClassList struct {
	metav1.TypeMeta
	// Standard object's metadata.
	// +optional
	metav1.ListMeta

	// Items is the list of IngressClasses.
	Items []IngressClass
}

// IngressTLS describes the transport layer security associated with an Ingress.
type IngressTLS struct {
	// Hosts are a list of hosts included in the TLS certificate. The values in
	// this list must match the name/s used in the tlsSecret. Defaults to the
	// wildcard host setting for the loadbalancer controller fulfilling this
	// Ingress, if left unspecified.
	// +listType=atomic
	// +optional
	Hosts []string
	// SecretName is the name of the secret used to terminate TLS traffic on
	// port 443. Field is left optional to allow TLS routing based on SNI
	// hostname alone. If the SNI host in a listener conflicts with the "Host"
	// header field used by an IngressRule, the SNI host is used for termination
	// and value of the Host header is used for routing.
	// +optional
	SecretName string
	// TODO: Consider specifying different modes of termination, protocols etc.
}

// IngressStatus describe the current state of the Ingress.
type IngressStatus struct {
	// LoadBalancer contains the current status of the load-balancer.
	// +optional
	LoadBalancer api.LoadBalancerStatus
}

// IngressRule represents the rules mapping the paths under a specified host to
// the related backend services. Incoming requests are first evaluated for a
// host match, then routed to the backend associated with the matching
// IngressRuleValue.
type IngressRule struct {
	// Host is the fully qualified domain name of a network host, as defined by RFC 3986.
	// Note the following deviations from the "host" part of the
	// URI as defined in RFC 3986:
	// 1. IPs are not allowed. Currently an IngressRuleValue can only apply to
	//    the IP in the Spec of the parent Ingress.
	// 2. The `:` delimiter is not respected because ports are not allowed.
	//	  Currently the port of an Ingress is implicitly :80 for http and
	//	  :443 for https.
	// Both these may change in the future.
	// Incoming requests are matched against the host before the
	// IngressRuleValue. If the host is unspecified, the Ingress routes all
	// traffic based on the specified IngressRuleValue.
	//
	// Host can be "precise" which is a domain name without the terminating dot of
	// a network host (e.g. "foo.bar.com") or "wildcard", which is a domain name
	// prefixed with a single wildcard label (e.g. "*.foo.com").
	// The wildcard character '*' must appear by itself as the first DNS label and
	// matches only a single label. You cannot have a wildcard label by itself (e.g. Host == "*").
	// Requests will be matched against the Host field in the following way:
	// 1. If Host is precise, the request matches this rule if the http host header is equal to Host.
	// 2. If Host is a wildcard, then the request matches this rule if the http host header
	// is to equal to the suffix (removing the first label) of the wildcard rule.
	// +optional
	Host string
	// IngressRuleValue represents a rule to route requests for this
	// IngressRule. If unspecified, the rule defaults to a http catch-all.
	// Whether that sends just traffic matching the host to the default backend
	// or all traffic to the default backend, is left to the controller
	// fulfilling the Ingress. Http is currently the only supported
	// IngressRuleValue.
	// +optional
	IngressRuleValue
}

// IngressRuleValue represents a rule to apply against incoming requests. If the
// rule is satisfied, the request is routed to the specified backend. Currently
// mixing different types of rules in a single Ingress is disallowed, so exactly
// one of the following must be set.
type IngressRuleValue struct {
	//TODO:
	// 1. Consider renaming this resource and the associated rules so they
	// aren't tied to Ingress. They can be used to route intra-cluster traffic.
	// 2. Consider adding fields for ingress-type specific global options
	// usable by a loadbalancer, like http keep-alive.

	// +optional
	HTTP *HTTPIngressRuleValue
}

// HTTPIngressRuleValue is a list of http selectors pointing to backends.
// In the example: http://<host>/<path>?<searchpart> -> backend where
// where parts of the url correspond to RFC 3986, this resource will be used
// to match against everything after the last '/' and before the first '?'
// or '#'.
type HTTPIngressRuleValue struct {
	// A collection of paths that map requests to backends.
	// +listType=atomic
	Paths []HTTPIngressPath
	// TODO: Consider adding fields for ingress-type specific global
	// options usable by a loadbalancer, like http keep-alive.
}

// PathType represents the type of path referred to by a HTTPIngressPath.
type PathType string

const (
	// PathTypeExact matches the URL path exactly and with case sensitivity.
	PathTypeExact = PathType("Exact")

	// PathTypePrefix matches based on a URL path prefix split by '/'. Matching
	// is case sensitive and done on a path element by element basis. A path
	// element refers to the list of labels in the path split by the '/'
	// separator. A request is a match for path p if every p is an element-wise
	// prefix of p of the request path. Note that if the last element of the
	// path is a substring of the last element in request path, it is not a
	// match (e.g. /foo/bar matches /foo/bar/baz, but does not match
	// /foo/barbaz). If multiple matching paths exist in an Ingress spec, the
	// longest matching path is given priority.
	// Examples:
	// - /foo/bar does not match requests to /foo/barbaz
	// - /foo/bar matches request to /foo/bar and /foo/bar/baz
	// - /foo and /foo/ both match requests to /foo and /foo/. If both paths are
	//   present in an Ingress spec, the longest matching path (/foo/) is given
	//   priority.
	PathTypePrefix = PathType("Prefix")

	// PathTypeImplementationSpecific matching is up to the IngressClass.
	// Implementations can treat this as a separate PathType or treat it
	// identically to Prefix or Exact path types.
	PathTypeImplementationSpecific = PathType("ImplementationSpecific")
)

// HTTPIngressPath associates a path with a backend. Incoming urls matching the
// path are forwarded to the backend.
type HTTPIngressPath struct {
	// Path is matched against the path of an incoming request. Currently it can
	// contain characters disallowed from the conventional "path" part of a URL
	// as defined by RFC 3986. Paths must begin with a '/' and must be present
	// when using PathType with value "Exact" or "Prefix".
	// +optional
	Path string

	// PathType determines the interpretation of the Path matching. PathType can
	// be one of Exact, Prefix, or ImplementationSpecific. Implementations are
	// required to support all path types.
	// +optional
	PathType *PathType

	// Backend defines the referenced service endpoint to which the traffic
	// will be forwarded to.
	Backend IngressBackend
}

// IngressBackend describes all endpoints for a given service and port.
type IngressBackend struct {
	// Service references a Service as a Backend.
	// This is a mutually exclusive setting with "Resource".
	// +optional
	Service *IngressServiceBackend

	// Resource is an ObjectRef to another Kubernetes resource in the namespace
	// of the Ingress object. If resource is specified, a service.Name and
	// service.Port must not be specified.
	// This is a mutually exclusive setting with "Service".
	// +optional
	Resource *api.TypedLocalObjectReference
}

// IngressServiceBackend references a Kubernetes Service as a Backend.
type IngressServiceBackend struct {
	// Name is the referenced service. The service must exist in
	// the same namespace as the Ingress object.
	Name string

	// Port of the referenced service. A port name or port number
	// is required for a IngressServiceBackend.
	Port ServiceBackendPort
}

// ServiceBackendPort is the service port being referenced.
type ServiceBackendPort struct {
	// Name is the name of the port on the Service.
	// This must be an IANA_SVC_NAME (following RFC6335).
	// This is a mutually exclusive setting with "Number".
	// +optional
	Name string

	// Number is the numerical port number (e.g. 80) on the Service.
	// This is a mutually exclusive setting with "Name".
	// +optional
	Number int32
<<<<<<< HEAD
=======
}

// +genclient
// +genclient:nonNamespaced
// +k8s:deepcopy-gen:interfaces=k8s.io/apimachinery/pkg/runtime.Object

// ClusterCIDR represents a single configuration for per-Node Pod CIDR
// allocations when the MultiCIDRRangeAllocator is enabled (see the config for
// kube-controller-manager).  A cluster may have any number of ClusterCIDR
// resources, all of which will be considered when allocating a CIDR for a
// Node.  A ClusterCIDR is eligible to be used for a given Node when the node
// selector matches the node in question and has free CIDRs to allocate.  In
// case of multiple matching ClusterCIDR resources, the allocator will attempt
// to break ties using internal heuristics, but any ClusterCIDR whose node
// selector matches the Node may be used.
type ClusterCIDR struct {
	metav1.TypeMeta
	metav1.ObjectMeta

	Spec ClusterCIDRSpec
}

// ClusterCIDRSpec defines the desired state of ClusterCIDR.
type ClusterCIDRSpec struct {
	// NodeSelector defines which nodes the config is applicable to.
	// An empty or nil NodeSelector selects all nodes.
	// This field is immutable.
	// +optional
	NodeSelector *api.NodeSelector

	// PerNodeHostBits defines the number of host bits to be configured per node.
	// A subnet mask determines how much of the address is used for network bits
	// and host bits. For example an IPv4 address of 192.168.0.0/24, splits the
	// address into 24 bits for the network portion and 8 bits for the host portion.
	// To allocate 256 IPs, set this field to 8 (a /24 mask for IPv4 or a /120 for IPv6).
	// Minimum value is 4 (16 IPs).
	// This field is immutable.
	// +required
	PerNodeHostBits int32

	// IPv4 defines an IPv4 IP block in CIDR notation(e.g. "10.0.0.0/8").
	// At least one of IPv4 and IPv6 must be specified.
	// This field is immutable.
	// +optional
	IPv4 string

	// IPv6 defines an IPv6 IP block in CIDR notation(e.g. "fd12:3456:789a:1::/64").
	// At least one of IPv4 and IPv6 must be specified.
	// This field is immutable.
	// +optional
	IPv6 string
}

// +k8s:deepcopy-gen:interfaces=k8s.io/apimachinery/pkg/runtime.Object

// ClusterCIDRList contains a list of ClusterCIDRs.
type ClusterCIDRList struct {
	metav1.TypeMeta

	// +optional
	metav1.ListMeta

	// Items is the list of ClusterCIDRs.
	Items []ClusterCIDR
>>>>>>> e8d3e9b1
}<|MERGE_RESOLUTION|>--- conflicted
+++ resolved
@@ -154,11 +154,6 @@
 	// should be allowed by the policy. This field cannot be defined if the port field
 	// is not defined or if the port field is defined as a named (string) port.
 	// The endPort must be equal or greater than port.
-<<<<<<< HEAD
-	// This feature is in Beta state and is enabled by default.
-	// It can be disabled using the Feature Gate "NetworkPolicyEndPort".
-=======
->>>>>>> e8d3e9b1
 	// +optional
 	EndPort *int32
 }
@@ -364,11 +359,7 @@
 	// IngressClassParametersReferenceScopeNamespace indicates that the
 	// referenced Parameters resource is namespace-scoped.
 	IngressClassParametersReferenceScopeNamespace = "Namespace"
-<<<<<<< HEAD
-	// IngressClassParametersReferenceScopeNamespace indicates that the
-=======
 	// IngressClassParametersReferenceScopeCluster indicates that the
->>>>>>> e8d3e9b1
 	// referenced Parameters resource is cluster-scoped.
 	IngressClassParametersReferenceScopeCluster = "Cluster"
 )
@@ -591,8 +582,6 @@
 	// This is a mutually exclusive setting with "Name".
 	// +optional
 	Number int32
-<<<<<<< HEAD
-=======
 }
 
 // +genclient
@@ -657,5 +646,4 @@
 
 	// Items is the list of ClusterCIDRs.
 	Items []ClusterCIDR
->>>>>>> e8d3e9b1
 }
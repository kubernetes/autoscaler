--- conflicted
+++ resolved
@@ -1,37 +1,6 @@
 # See the OWNERS docs at https://go.k8s.io/owners
 
 reviewers:
-<<<<<<< HEAD
-- thockin
-- lavalamp
-- smarterclayton
-- wojtek-t
-- deads2k
-- yujuhong
-- brendandburns
-- derekwaynecarr
-- caesarxuchao
-- vishh
-- mikedanese
-- liggitt
-- davidopp
-- pmorie
-- sttts
-- dchen1107
-- saad-ali
-- luxas
-- janetkuo
-- justinsb
-- ncdc
-- tallclair
-- piosz
-- jsafrane
-- dims
-- errordeveloper
-- krousey
-- jayunit100
-- rootfs
-=======
   - thockin
   - lavalamp
   - smarterclayton
@@ -52,5 +21,4 @@
   - tallclair
   - jsafrane
   - dims
-  - jayunit100
->>>>>>> e8d3e9b1
+  - jayunit100
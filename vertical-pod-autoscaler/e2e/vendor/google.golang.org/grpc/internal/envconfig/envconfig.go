/*
 *
 * Copyright 2018 gRPC authors.
 *
 * Licensed under the Apache License, Version 2.0 (the "License");
 * you may not use this file except in compliance with the License.
 * You may obtain a copy of the License at
 *
 *     http://www.apache.org/licenses/LICENSE-2.0
 *
 * Unless required by applicable law or agreed to in writing, software
 * distributed under the License is distributed on an "AS IS" BASIS,
 * WITHOUT WARRANTIES OR CONDITIONS OF ANY KIND, either express or implied.
 * See the License for the specific language governing permissions and
 * limitations under the License.
 *
 */

// Package envconfig contains grpc settings configured by environment variables.
package envconfig

import (
	"os"
	"strings"
)

const (
	prefix          = "GRPC_GO_"
<<<<<<< HEAD
	retryStr        = prefix + "RETRY"
=======
>>>>>>> e8d3e9b1
	txtErrIgnoreStr = prefix + "IGNORE_TXT_ERRORS"
)

var (
<<<<<<< HEAD
	// Retry is set if retry is explicitly enabled via "GRPC_GO_RETRY=on".
	Retry = strings.EqualFold(os.Getenv(retryStr), "on")
=======
>>>>>>> e8d3e9b1
	// TXTErrIgnore is set if TXT errors should be ignored ("GRPC_GO_IGNORE_TXT_ERRORS" is not "false").
	TXTErrIgnore = !strings.EqualFold(os.Getenv(txtErrIgnoreStr), "false")
)<|MERGE_RESOLUTION|>--- conflicted
+++ resolved
@@ -26,19 +26,10 @@
 
 const (
 	prefix          = "GRPC_GO_"
-<<<<<<< HEAD
-	retryStr        = prefix + "RETRY"
-=======
->>>>>>> e8d3e9b1
 	txtErrIgnoreStr = prefix + "IGNORE_TXT_ERRORS"
 )
 
 var (
-<<<<<<< HEAD
-	// Retry is set if retry is explicitly enabled via "GRPC_GO_RETRY=on".
-	Retry = strings.EqualFold(os.Getenv(retryStr), "on")
-=======
->>>>>>> e8d3e9b1
 	// TXTErrIgnore is set if TXT errors should be ignored ("GRPC_GO_IGNORE_TXT_ERRORS" is not "false").
 	TXTErrIgnore = !strings.EqualFold(os.Getenv(txtErrIgnoreStr), "false")
 )
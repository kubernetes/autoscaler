/*
 *
 * Copyright 2014 gRPC authors.
 *
 * Licensed under the Apache License, Version 2.0 (the "License");
 * you may not use this file except in compliance with the License.
 * You may obtain a copy of the License at
 *
 *     http://www.apache.org/licenses/LICENSE-2.0
 *
 * Unless required by applicable law or agreed to in writing, software
 * distributed under the License is distributed on an "AS IS" BASIS,
 * WITHOUT WARRANTIES OR CONDITIONS OF ANY KIND, either express or implied.
 * See the License for the specific language governing permissions and
 * limitations under the License.
 *
 */

package transport

import (
	"context"
	"fmt"
	"io"
	"math"
	"net"
	"net/http"
<<<<<<< HEAD
=======
	"path/filepath"
>>>>>>> e8d3e9b1
	"strconv"
	"strings"
	"sync"
	"sync/atomic"
	"time"

	"golang.org/x/net/http2"
	"golang.org/x/net/http2/hpack"
	"google.golang.org/grpc/codes"
	"google.golang.org/grpc/credentials"
	"google.golang.org/grpc/internal/channelz"
	icredentials "google.golang.org/grpc/internal/credentials"
	"google.golang.org/grpc/internal/grpcutil"
	imetadata "google.golang.org/grpc/internal/metadata"
	"google.golang.org/grpc/internal/syscall"
	"google.golang.org/grpc/internal/transport/networktype"
	"google.golang.org/grpc/keepalive"
	"google.golang.org/grpc/metadata"
	"google.golang.org/grpc/peer"
	"google.golang.org/grpc/resolver"
	"google.golang.org/grpc/stats"
	"google.golang.org/grpc/status"
)

// clientConnectionCounter counts the number of connections a client has
// initiated (equal to the number of http2Clients created). Must be accessed
// atomically.
var clientConnectionCounter uint64

// http2Client implements the ClientTransport interface with HTTP2.
type http2Client struct {
	lastRead   int64 // Keep this field 64-bit aligned. Accessed atomically.
	ctx        context.Context
	cancel     context.CancelFunc
	ctxDone    <-chan struct{} // Cache the ctx.Done() chan.
	userAgent  string
	md         metadata.MD
	conn       net.Conn // underlying communication channel
	loopy      *loopyWriter
	remoteAddr net.Addr
	localAddr  net.Addr
	authInfo   credentials.AuthInfo // auth info about the connection

	readerDone chan struct{} // sync point to enable testing.
	writerDone chan struct{} // sync point to enable testing.
	// goAway is closed to notify the upper layer (i.e., addrConn.transportMonitor)
	// that the server sent GoAway on this transport.
	goAway chan struct{}

	framer *framer
	// controlBuf delivers all the control related tasks (e.g., window
	// updates, reset streams, and various settings) to the controller.
	controlBuf *controlBuffer
	fc         *trInFlow
	// The scheme used: https if TLS is on, http otherwise.
	scheme string

	isSecure bool

	perRPCCreds []credentials.PerRPCCredentials

	kp               keepalive.ClientParameters
	keepaliveEnabled bool

	statsHandler stats.Handler

	initialWindowSize int32

	// configured by peer through SETTINGS_MAX_HEADER_LIST_SIZE
	maxSendHeaderListSize *uint32

	bdpEst *bdpEstimator
	// onPrefaceReceipt is a callback that client transport calls upon
	// receiving server preface to signal that a succefull HTTP2
	// connection was established.
	onPrefaceReceipt func()

	maxConcurrentStreams  uint32
	streamQuota           int64
	streamsQuotaAvailable chan struct{}
	waitingStreams        uint32
	nextID                uint32

	mu            sync.Mutex // guard the following variables
	state         transportState
	activeStreams map[uint32]*Stream
	// prevGoAway ID records the Last-Stream-ID in the previous GOAway frame.
	prevGoAwayID uint32
	// goAwayReason records the http2.ErrCode and debug data received with the
	// GoAway frame.
	goAwayReason GoAwayReason
	// goAwayDebugMessage contains a detailed human readable string about a
	// GoAway frame, useful for error messages.
	goAwayDebugMessage string
	// A condition variable used to signal when the keepalive goroutine should
	// go dormant. The condition for dormancy is based on the number of active
	// streams and the `PermitWithoutStream` keepalive client parameter. And
	// since the number of active streams is guarded by the above mutex, we use
	// the same for this condition variable as well.
	kpDormancyCond *sync.Cond
	// A boolean to track whether the keepalive goroutine is dormant or not.
	// This is checked before attempting to signal the above condition
	// variable.
	kpDormant bool

	// Fields below are for channelz metric collection.
	channelzID *channelz.Identifier
	czData     *channelzData

	onGoAway func(GoAwayReason)
	onClose  func()

	bufferPool *bufferPool

	connectionID uint64
}

func dial(ctx context.Context, fn func(context.Context, string) (net.Conn, error), addr resolver.Address, useProxy bool, grpcUA string) (net.Conn, error) {
	address := addr.Addr
	networkType, ok := networktype.Get(addr)
	if fn != nil {
<<<<<<< HEAD
		if networkType == "unix" && !strings.HasPrefix(address, "\x00") {
			// For backward compatibility, if the user dialed "unix:///path",
			// the passthrough resolver would be used and the user's custom
			// dialer would see "unix:///path". Since the unix resolver is used
			// and the address is now "/path", prepend "unix://" so the user's
			// custom dialer sees the same address.
			return fn(ctx, "unix://"+address)
=======
		// Special handling for unix scheme with custom dialer. Back in the day,
		// we did not have a unix resolver and therefore targets with a unix
		// scheme would end up using the passthrough resolver. So, user's used a
		// custom dialer in this case and expected the original dial target to
		// be passed to the custom dialer. Now, we have a unix resolver. But if
		// a custom dialer is specified, we want to retain the old behavior in
		// terms of the address being passed to the custom dialer.
		if networkType == "unix" && !strings.HasPrefix(address, "\x00") {
			// Supported unix targets are either "unix://absolute-path" or
			// "unix:relative-path".
			if filepath.IsAbs(address) {
				return fn(ctx, "unix://"+address)
			}
			return fn(ctx, "unix:"+address)
>>>>>>> e8d3e9b1
		}
		return fn(ctx, address)
	}
	if !ok {
		networkType, address = parseDialTarget(address)
	}
	if networkType == "tcp" && useProxy {
		return proxyDial(ctx, address, grpcUA)
	}
	return (&net.Dialer{}).DialContext(ctx, networkType, address)
}

func isTemporary(err error) bool {
	switch err := err.(type) {
	case interface {
		Temporary() bool
	}:
		return err.Temporary()
	case interface {
		Timeout() bool
	}:
		// Timeouts may be resolved upon retry, and are thus treated as
		// temporary.
		return err.Timeout()
	}
	return true
}

// newHTTP2Client constructs a connected ClientTransport to addr based on HTTP2
// and starts to receive messages on it. Non-nil error returns if construction
// fails.
func newHTTP2Client(connectCtx, ctx context.Context, addr resolver.Address, opts ConnectOptions, onPrefaceReceipt func(), onGoAway func(GoAwayReason), onClose func()) (_ *http2Client, err error) {
	scheme := "http"
	ctx, cancel := context.WithCancel(ctx)
	defer func() {
		if err != nil {
			cancel()
		}
	}()

<<<<<<< HEAD
=======
	// gRPC, resolver, balancer etc. can specify arbitrary data in the
	// Attributes field of resolver.Address, which is shoved into connectCtx
	// and passed to the dialer and credential handshaker. This makes it possible for
	// address specific arbitrary data to reach custom dialers and credential handshakers.
	connectCtx = icredentials.NewClientHandshakeInfoContext(connectCtx, credentials.ClientHandshakeInfo{Attributes: addr.Attributes})

>>>>>>> e8d3e9b1
	conn, err := dial(connectCtx, opts.Dialer, addr, opts.UseProxy, opts.UserAgent)
	if err != nil {
		if opts.FailOnNonTempDialError {
			return nil, connectionErrorf(isTemporary(err), err, "transport: error while dialing: %v", err)
		}
		return nil, connectionErrorf(true, err, "transport: Error while dialing %v", err)
	}
	// Any further errors will close the underlying connection
	defer func(conn net.Conn) {
		if err != nil {
			conn.Close()
		}
	}(conn)
	kp := opts.KeepaliveParams
	// Validate keepalive parameters.
	if kp.Time == 0 {
		kp.Time = defaultClientKeepaliveTime
	}
	if kp.Timeout == 0 {
		kp.Timeout = defaultClientKeepaliveTimeout
	}
	keepaliveEnabled := false
	if kp.Time != infinity {
		if err = syscall.SetTCPUserTimeout(conn, kp.Timeout); err != nil {
			return nil, connectionErrorf(false, err, "transport: failed to set TCP_USER_TIMEOUT: %v", err)
		}
		keepaliveEnabled = true
	}
	var (
		isSecure bool
		authInfo credentials.AuthInfo
	)
	transportCreds := opts.TransportCredentials
	perRPCCreds := opts.PerRPCCredentials

	if b := opts.CredsBundle; b != nil {
		if t := b.TransportCredentials(); t != nil {
			transportCreds = t
		}
		if t := b.PerRPCCredentials(); t != nil {
			perRPCCreds = append(perRPCCreds, t)
		}
	}
	if transportCreds != nil {
<<<<<<< HEAD
		// gRPC, resolver, balancer etc. can specify arbitrary data in the
		// Attributes field of resolver.Address, which is shoved into connectCtx
		// and passed to the credential handshaker. This makes it possible for
		// address specific arbitrary data to reach the credential handshaker.
		connectCtx = icredentials.NewClientHandshakeInfoContext(connectCtx, credentials.ClientHandshakeInfo{Attributes: addr.Attributes})
=======
>>>>>>> e8d3e9b1
		rawConn := conn
		// Pull the deadline from the connectCtx, which will be used for
		// timeouts in the authentication protocol handshake. Can ignore the
		// boolean as the deadline will return the zero value, which will make
		// the conn not timeout on I/O operations.
		deadline, _ := connectCtx.Deadline()
		rawConn.SetDeadline(deadline)
		conn, authInfo, err = transportCreds.ClientHandshake(connectCtx, addr.ServerName, rawConn)
		rawConn.SetDeadline(time.Time{})
		if err != nil {
			return nil, connectionErrorf(isTemporary(err), err, "transport: authentication handshake failed: %v", err)
		}
		for _, cd := range perRPCCreds {
			if cd.RequireTransportSecurity() {
				if ci, ok := authInfo.(interface {
					GetCommonAuthInfo() credentials.CommonAuthInfo
				}); ok {
					secLevel := ci.GetCommonAuthInfo().SecurityLevel
					if secLevel != credentials.InvalidSecurityLevel && secLevel < credentials.PrivacyAndIntegrity {
						return nil, connectionErrorf(true, nil, "transport: cannot send secure credentials on an insecure connection")
					}
				}
			}
		}
		isSecure = true
		if transportCreds.Info().SecurityProtocol == "tls" {
			scheme = "https"
		}
	}
	dynamicWindow := true
	icwz := int32(initialWindowSize)
	if opts.InitialConnWindowSize >= defaultWindowSize {
		icwz = opts.InitialConnWindowSize
		dynamicWindow = false
	}
	writeBufSize := opts.WriteBufferSize
	readBufSize := opts.ReadBufferSize
	maxHeaderListSize := defaultClientMaxHeaderListSize
	if opts.MaxHeaderListSize != nil {
		maxHeaderListSize = *opts.MaxHeaderListSize
	}
	t := &http2Client{
		ctx:                   ctx,
		ctxDone:               ctx.Done(), // Cache Done chan.
		cancel:                cancel,
		userAgent:             opts.UserAgent,
		conn:                  conn,
		remoteAddr:            conn.RemoteAddr(),
		localAddr:             conn.LocalAddr(),
		authInfo:              authInfo,
		readerDone:            make(chan struct{}),
		writerDone:            make(chan struct{}),
		goAway:                make(chan struct{}),
		framer:                newFramer(conn, writeBufSize, readBufSize, maxHeaderListSize),
		fc:                    &trInFlow{limit: uint32(icwz)},
		scheme:                scheme,
		activeStreams:         make(map[uint32]*Stream),
		isSecure:              isSecure,
		perRPCCreds:           perRPCCreds,
		kp:                    kp,
		statsHandler:          opts.StatsHandler,
		initialWindowSize:     initialWindowSize,
		onPrefaceReceipt:      onPrefaceReceipt,
		nextID:                1,
		maxConcurrentStreams:  defaultMaxStreamsClient,
		streamQuota:           defaultMaxStreamsClient,
		streamsQuotaAvailable: make(chan struct{}, 1),
		czData:                new(channelzData),
		onGoAway:              onGoAway,
		onClose:               onClose,
		keepaliveEnabled:      keepaliveEnabled,
		bufferPool:            newBufferPool(),
	}

	if md, ok := addr.Metadata.(*metadata.MD); ok {
		t.md = *md
	} else if md := imetadata.Get(addr); md != nil {
		t.md = md
	}
	t.controlBuf = newControlBuffer(t.ctxDone)
	if opts.InitialWindowSize >= defaultWindowSize {
		t.initialWindowSize = opts.InitialWindowSize
		dynamicWindow = false
	}
	if dynamicWindow {
		t.bdpEst = &bdpEstimator{
			bdp:               initialWindowSize,
			updateFlowControl: t.updateFlowControl,
		}
	}
	if t.statsHandler != nil {
		t.ctx = t.statsHandler.TagConn(t.ctx, &stats.ConnTagInfo{
			RemoteAddr: t.remoteAddr,
			LocalAddr:  t.localAddr,
		})
		connBegin := &stats.ConnBegin{
			Client: true,
		}
		t.statsHandler.HandleConn(t.ctx, connBegin)
	}
	t.channelzID, err = channelz.RegisterNormalSocket(t, opts.ChannelzParentID, fmt.Sprintf("%s -> %s", t.localAddr, t.remoteAddr))
	if err != nil {
		return nil, err
	}
	if t.keepaliveEnabled {
		t.kpDormancyCond = sync.NewCond(&t.mu)
		go t.keepalive()
	}
	// Start the reader goroutine for incoming message. Each transport has
	// a dedicated goroutine which reads HTTP2 frame from network. Then it
	// dispatches the frame to the corresponding stream entity.
	go t.reader()

	// Send connection preface to server.
	n, err := t.conn.Write(clientPreface)
	if err != nil {
		err = connectionErrorf(true, err, "transport: failed to write client preface: %v", err)
		t.Close(err)
		return nil, err
	}
	if n != len(clientPreface) {
		err = connectionErrorf(true, nil, "transport: preface mismatch, wrote %d bytes; want %d", n, len(clientPreface))
		t.Close(err)
		return nil, err
	}
	var ss []http2.Setting

	if t.initialWindowSize != defaultWindowSize {
		ss = append(ss, http2.Setting{
			ID:  http2.SettingInitialWindowSize,
			Val: uint32(t.initialWindowSize),
		})
	}
	if opts.MaxHeaderListSize != nil {
		ss = append(ss, http2.Setting{
			ID:  http2.SettingMaxHeaderListSize,
			Val: *opts.MaxHeaderListSize,
		})
	}
	err = t.framer.fr.WriteSettings(ss...)
	if err != nil {
		err = connectionErrorf(true, err, "transport: failed to write initial settings frame: %v", err)
		t.Close(err)
		return nil, err
	}
	// Adjust the connection flow control window if needed.
	if delta := uint32(icwz - defaultWindowSize); delta > 0 {
		if err := t.framer.fr.WriteWindowUpdate(0, delta); err != nil {
			err = connectionErrorf(true, err, "transport: failed to write window update: %v", err)
			t.Close(err)
			return nil, err
		}
	}

	t.connectionID = atomic.AddUint64(&clientConnectionCounter, 1)

	if err := t.framer.writer.Flush(); err != nil {
		return nil, err
	}
	go func() {
		t.loopy = newLoopyWriter(clientSide, t.framer, t.controlBuf, t.bdpEst)
		err := t.loopy.run()
		if err != nil {
			if logger.V(logLevel) {
				logger.Errorf("transport: loopyWriter.run returning. Err: %v", err)
			}
		}
		// Do not close the transport.  Let reader goroutine handle it since
		// there might be data in the buffers.
		t.conn.Close()
		t.controlBuf.finish()
		close(t.writerDone)
	}()
	return t, nil
}

func (t *http2Client) newStream(ctx context.Context, callHdr *CallHdr) *Stream {
	// TODO(zhaoq): Handle uint32 overflow of Stream.id.
	s := &Stream{
		ct:             t,
		done:           make(chan struct{}),
		method:         callHdr.Method,
		sendCompress:   callHdr.SendCompress,
		buf:            newRecvBuffer(),
		headerChan:     make(chan struct{}),
		contentSubtype: callHdr.ContentSubtype,
		doneFunc:       callHdr.DoneFunc,
	}
	s.wq = newWriteQuota(defaultWriteQuota, s.done)
	s.requestRead = func(n int) {
		t.adjustWindow(s, uint32(n))
	}
	// The client side stream context should have exactly the same life cycle with the user provided context.
	// That means, s.ctx should be read-only. And s.ctx is done iff ctx is done.
	// So we use the original context here instead of creating a copy.
	s.ctx = ctx
	s.trReader = &transportReader{
		reader: &recvBufferReader{
			ctx:     s.ctx,
			ctxDone: s.ctx.Done(),
			recv:    s.buf,
			closeStream: func(err error) {
				t.CloseStream(s, err)
			},
			freeBuffer: t.bufferPool.put,
		},
		windowHandler: func(n int) {
			t.updateWindow(s, uint32(n))
		},
	}
	return s
}

func (t *http2Client) getPeer() *peer.Peer {
	return &peer.Peer{
		Addr:     t.remoteAddr,
		AuthInfo: t.authInfo,
	}
}

func (t *http2Client) createHeaderFields(ctx context.Context, callHdr *CallHdr) ([]hpack.HeaderField, error) {
	aud := t.createAudience(callHdr)
	ri := credentials.RequestInfo{
		Method:   callHdr.Method,
		AuthInfo: t.authInfo,
	}
	ctxWithRequestInfo := icredentials.NewRequestInfoContext(ctx, ri)
	authData, err := t.getTrAuthData(ctxWithRequestInfo, aud)
	if err != nil {
		return nil, err
	}
	callAuthData, err := t.getCallAuthData(ctxWithRequestInfo, aud, callHdr)
	if err != nil {
		return nil, err
	}
	// TODO(mmukhi): Benchmark if the performance gets better if count the metadata and other header fields
	// first and create a slice of that exact size.
	// Make the slice of certain predictable size to reduce allocations made by append.
	hfLen := 7 // :method, :scheme, :path, :authority, content-type, user-agent, te
	hfLen += len(authData) + len(callAuthData)
	headerFields := make([]hpack.HeaderField, 0, hfLen)
	headerFields = append(headerFields, hpack.HeaderField{Name: ":method", Value: "POST"})
	headerFields = append(headerFields, hpack.HeaderField{Name: ":scheme", Value: t.scheme})
	headerFields = append(headerFields, hpack.HeaderField{Name: ":path", Value: callHdr.Method})
	headerFields = append(headerFields, hpack.HeaderField{Name: ":authority", Value: callHdr.Host})
	headerFields = append(headerFields, hpack.HeaderField{Name: "content-type", Value: grpcutil.ContentType(callHdr.ContentSubtype)})
	headerFields = append(headerFields, hpack.HeaderField{Name: "user-agent", Value: t.userAgent})
	headerFields = append(headerFields, hpack.HeaderField{Name: "te", Value: "trailers"})
	if callHdr.PreviousAttempts > 0 {
		headerFields = append(headerFields, hpack.HeaderField{Name: "grpc-previous-rpc-attempts", Value: strconv.Itoa(callHdr.PreviousAttempts)})
	}

	if callHdr.SendCompress != "" {
		headerFields = append(headerFields, hpack.HeaderField{Name: "grpc-encoding", Value: callHdr.SendCompress})
		headerFields = append(headerFields, hpack.HeaderField{Name: "grpc-accept-encoding", Value: callHdr.SendCompress})
	}
	if dl, ok := ctx.Deadline(); ok {
		// Send out timeout regardless its value. The server can detect timeout context by itself.
		// TODO(mmukhi): Perhaps this field should be updated when actually writing out to the wire.
		timeout := time.Until(dl)
		headerFields = append(headerFields, hpack.HeaderField{Name: "grpc-timeout", Value: grpcutil.EncodeDuration(timeout)})
	}
	for k, v := range authData {
		headerFields = append(headerFields, hpack.HeaderField{Name: k, Value: encodeMetadataHeader(k, v)})
	}
	for k, v := range callAuthData {
		headerFields = append(headerFields, hpack.HeaderField{Name: k, Value: encodeMetadataHeader(k, v)})
	}
	if b := stats.OutgoingTags(ctx); b != nil {
		headerFields = append(headerFields, hpack.HeaderField{Name: "grpc-tags-bin", Value: encodeBinHeader(b)})
	}
	if b := stats.OutgoingTrace(ctx); b != nil {
		headerFields = append(headerFields, hpack.HeaderField{Name: "grpc-trace-bin", Value: encodeBinHeader(b)})
	}

	if md, added, ok := metadata.FromOutgoingContextRaw(ctx); ok {
		var k string
		for k, vv := range md {
			// HTTP doesn't allow you to set pseudoheaders after non pseudoheaders were set.
			if isReservedHeader(k) {
				continue
			}
			for _, v := range vv {
				headerFields = append(headerFields, hpack.HeaderField{Name: k, Value: encodeMetadataHeader(k, v)})
			}
		}
		for _, vv := range added {
			for i, v := range vv {
				if i%2 == 0 {
					k = strings.ToLower(v)
					continue
				}
				// HTTP doesn't allow you to set pseudoheaders after non pseudoheaders were set.
				if isReservedHeader(k) {
					continue
				}
				headerFields = append(headerFields, hpack.HeaderField{Name: k, Value: encodeMetadataHeader(k, v)})
			}
		}
	}
	for k, vv := range t.md {
		if isReservedHeader(k) {
			continue
		}
		for _, v := range vv {
			headerFields = append(headerFields, hpack.HeaderField{Name: k, Value: encodeMetadataHeader(k, v)})
		}
	}
	return headerFields, nil
}

func (t *http2Client) createAudience(callHdr *CallHdr) string {
	// Create an audience string only if needed.
	if len(t.perRPCCreds) == 0 && callHdr.Creds == nil {
		return ""
	}
	// Construct URI required to get auth request metadata.
	// Omit port if it is the default one.
	host := strings.TrimSuffix(callHdr.Host, ":443")
	pos := strings.LastIndex(callHdr.Method, "/")
	if pos == -1 {
		pos = len(callHdr.Method)
	}
	return "https://" + host + callHdr.Method[:pos]
}

func (t *http2Client) getTrAuthData(ctx context.Context, audience string) (map[string]string, error) {
	if len(t.perRPCCreds) == 0 {
		return nil, nil
	}
	authData := map[string]string{}
	for _, c := range t.perRPCCreds {
		data, err := c.GetRequestMetadata(ctx, audience)
		if err != nil {
			if _, ok := status.FromError(err); ok {
				return nil, err
			}

			return nil, status.Errorf(codes.Unauthenticated, "transport: per-RPC creds failed due to error: %v", err)
		}
		for k, v := range data {
			// Capital header names are illegal in HTTP/2.
			k = strings.ToLower(k)
			authData[k] = v
		}
	}
	return authData, nil
}

func (t *http2Client) getCallAuthData(ctx context.Context, audience string, callHdr *CallHdr) (map[string]string, error) {
	var callAuthData map[string]string
	// Check if credentials.PerRPCCredentials were provided via call options.
	// Note: if these credentials are provided both via dial options and call
	// options, then both sets of credentials will be applied.
	if callCreds := callHdr.Creds; callCreds != nil {
		if callCreds.RequireTransportSecurity() {
			ri, _ := credentials.RequestInfoFromContext(ctx)
			if !t.isSecure || credentials.CheckSecurityLevel(ri.AuthInfo, credentials.PrivacyAndIntegrity) != nil {
				return nil, status.Error(codes.Unauthenticated, "transport: cannot send secure credentials on an insecure connection")
			}
		}
		data, err := callCreds.GetRequestMetadata(ctx, audience)
		if err != nil {
			return nil, status.Errorf(codes.Internal, "transport: %v", err)
		}
		callAuthData = make(map[string]string, len(data))
		for k, v := range data {
			// Capital header names are illegal in HTTP/2
			k = strings.ToLower(k)
			callAuthData[k] = v
		}
	}
	return callAuthData, nil
}

<<<<<<< HEAD
// NewStreamError wraps an error and reports additional information.
type NewStreamError struct {
	Err error

	DoNotRetry  bool
	PerformedIO bool
=======
// NewStreamError wraps an error and reports additional information.  Typically
// NewStream errors result in transparent retry, as they mean nothing went onto
// the wire.  However, there are two notable exceptions:
//
// 1. If the stream headers violate the max header list size allowed by the
//    server.  It's possible this could succeed on another transport, even if
//    it's unlikely, but do not transparently retry.
// 2. If the credentials errored when requesting their headers.  In this case,
//    it's possible a retry can fix the problem, but indefinitely transparently
//    retrying is not appropriate as it is likely the credentials, if they can
//    eventually succeed, would need I/O to do so.
type NewStreamError struct {
	Err error

	AllowTransparentRetry bool
>>>>>>> e8d3e9b1
}

func (e NewStreamError) Error() string {
	return e.Err.Error()
}

// NewStream creates a stream and registers it into the transport as "active"
// streams.  All non-nil errors returned will be *NewStreamError.
<<<<<<< HEAD
func (t *http2Client) NewStream(ctx context.Context, callHdr *CallHdr) (_ *Stream, err error) {
	defer func() {
		if err != nil {
			nse, ok := err.(*NewStreamError)
			if !ok {
				nse = &NewStreamError{Err: err}
			}
			if len(t.perRPCCreds) > 0 || callHdr.Creds != nil {
				// We may have performed I/O in the per-RPC creds callback, so do not
				// allow transparent retry.
				nse.PerformedIO = true
			}
			err = nse
		}
	}()
=======
func (t *http2Client) NewStream(ctx context.Context, callHdr *CallHdr) (*Stream, error) {
>>>>>>> e8d3e9b1
	ctx = peer.NewContext(ctx, t.getPeer())
	headerFields, err := t.createHeaderFields(ctx, callHdr)
	if err != nil {
		return nil, &NewStreamError{Err: err, AllowTransparentRetry: false}
	}
	s := t.newStream(ctx, callHdr)
	cleanup := func(err error) {
		if s.swapState(streamDone) == streamDone {
			// If it was already done, return.
			return
		}
		// The stream was unprocessed by the server.
		atomic.StoreUint32(&s.unprocessed, 1)
		s.write(recvMsg{err: err})
		close(s.done)
		// If headerChan isn't closed, then close it.
		if atomic.CompareAndSwapUint32(&s.headerChanClosed, 0, 1) {
			close(s.headerChan)
		}
	}
	hdr := &headerFrame{
		hf:        headerFields,
		endStream: false,
		initStream: func(id uint32) error {
			t.mu.Lock()
			if state := t.state; state != reachable {
				t.mu.Unlock()
				// Do a quick cleanup.
				err := error(errStreamDrain)
				if state == closing {
					err = ErrConnClosing
				}
				cleanup(err)
				return err
			}
			t.activeStreams[id] = s
			if channelz.IsOn() {
				atomic.AddInt64(&t.czData.streamsStarted, 1)
				atomic.StoreInt64(&t.czData.lastStreamCreatedTime, time.Now().UnixNano())
			}
			// If the keepalive goroutine has gone dormant, wake it up.
			if t.kpDormant {
				t.kpDormancyCond.Signal()
			}
			t.mu.Unlock()
			return nil
		},
		onOrphaned: cleanup,
		wq:         s.wq,
	}
	firstTry := true
	var ch chan struct{}
	checkForStreamQuota := func(it interface{}) bool {
		if t.streamQuota <= 0 { // Can go negative if server decreases it.
			if firstTry {
				t.waitingStreams++
			}
			ch = t.streamsQuotaAvailable
			return false
		}
		if !firstTry {
			t.waitingStreams--
		}
		t.streamQuota--
		h := it.(*headerFrame)
		h.streamID = t.nextID
		t.nextID += 2
		s.id = h.streamID
		s.fc = &inFlow{limit: uint32(t.initialWindowSize)}
		if t.streamQuota > 0 && t.waitingStreams > 0 {
			select {
			case t.streamsQuotaAvailable <- struct{}{}:
			default:
			}
		}
		return true
	}
	var hdrListSizeErr error
	checkForHeaderListSize := func(it interface{}) bool {
		if t.maxSendHeaderListSize == nil {
			return true
		}
		hdrFrame := it.(*headerFrame)
		var sz int64
		for _, f := range hdrFrame.hf {
			if sz += int64(f.Size()); sz > int64(*t.maxSendHeaderListSize) {
				hdrListSizeErr = status.Errorf(codes.Internal, "header list size to send violates the maximum size (%d bytes) set by server", *t.maxSendHeaderListSize)
				return false
			}
		}
		return true
	}
	for {
		success, err := t.controlBuf.executeAndPut(func(it interface{}) bool {
			if !checkForStreamQuota(it) {
				return false
			}
			if !checkForHeaderListSize(it) {
				return false
			}
			return true
		}, hdr)
		if err != nil {
			// Connection closed.
			return nil, &NewStreamError{Err: err, AllowTransparentRetry: true}
		}
		if success {
			break
		}
		if hdrListSizeErr != nil {
<<<<<<< HEAD
			return nil, &NewStreamError{Err: hdrListSizeErr, DoNotRetry: true}
=======
			return nil, &NewStreamError{Err: hdrListSizeErr}
>>>>>>> e8d3e9b1
		}
		firstTry = false
		select {
		case <-ch:
		case <-ctx.Done():
			return nil, &NewStreamError{Err: ContextErr(ctx.Err())}
		case <-t.goAway:
			return nil, &NewStreamError{Err: errStreamDrain, AllowTransparentRetry: true}
		case <-t.ctx.Done():
			return nil, &NewStreamError{Err: ErrConnClosing, AllowTransparentRetry: true}
		}
	}
	if t.statsHandler != nil {
		header, ok := metadata.FromOutgoingContext(ctx)
		if ok {
			header.Set("user-agent", t.userAgent)
		} else {
			header = metadata.Pairs("user-agent", t.userAgent)
		}
		// Note: The header fields are compressed with hpack after this call returns.
		// No WireLength field is set here.
		outHeader := &stats.OutHeader{
			Client:      true,
			FullMethod:  callHdr.Method,
			RemoteAddr:  t.remoteAddr,
			LocalAddr:   t.localAddr,
			Compression: callHdr.SendCompress,
			Header:      header,
		}
		t.statsHandler.HandleRPC(s.ctx, outHeader)
	}
	return s, nil
}

// CloseStream clears the footprint of a stream when the stream is not needed any more.
// This must not be executed in reader's goroutine.
func (t *http2Client) CloseStream(s *Stream, err error) {
	var (
		rst     bool
		rstCode http2.ErrCode
	)
	if err != nil {
		rst = true
		rstCode = http2.ErrCodeCancel
	}
	t.closeStream(s, err, rst, rstCode, status.Convert(err), nil, false)
}

func (t *http2Client) closeStream(s *Stream, err error, rst bool, rstCode http2.ErrCode, st *status.Status, mdata map[string][]string, eosReceived bool) {
	// Set stream status to done.
	if s.swapState(streamDone) == streamDone {
		// If it was already done, return.  If multiple closeStream calls
		// happen simultaneously, wait for the first to finish.
		<-s.done
		return
	}
	// status and trailers can be updated here without any synchronization because the stream goroutine will
	// only read it after it sees an io.EOF error from read or write and we'll write those errors
	// only after updating this.
	s.status = st
	if len(mdata) > 0 {
		s.trailer = mdata
	}
	if err != nil {
		// This will unblock reads eventually.
		s.write(recvMsg{err: err})
	}
	// If headerChan isn't closed, then close it.
	if atomic.CompareAndSwapUint32(&s.headerChanClosed, 0, 1) {
		s.noHeaders = true
		close(s.headerChan)
	}
	cleanup := &cleanupStream{
		streamID: s.id,
		onWrite: func() {
			t.mu.Lock()
			if t.activeStreams != nil {
				delete(t.activeStreams, s.id)
			}
			t.mu.Unlock()
			if channelz.IsOn() {
				if eosReceived {
					atomic.AddInt64(&t.czData.streamsSucceeded, 1)
				} else {
					atomic.AddInt64(&t.czData.streamsFailed, 1)
				}
			}
		},
		rst:     rst,
		rstCode: rstCode,
	}
	addBackStreamQuota := func(interface{}) bool {
		t.streamQuota++
		if t.streamQuota > 0 && t.waitingStreams > 0 {
			select {
			case t.streamsQuotaAvailable <- struct{}{}:
			default:
			}
		}
		return true
	}
	t.controlBuf.executeAndPut(addBackStreamQuota, cleanup)
	// This will unblock write.
	close(s.done)
	if s.doneFunc != nil {
		s.doneFunc()
	}
}

// Close kicks off the shutdown process of the transport. This should be called
// only once on a transport. Once it is called, the transport should not be
// accessed any more.
//
// This method blocks until the addrConn that initiated this transport is
// re-connected. This happens because t.onClose() begins reconnect logic at the
// addrConn level and blocks until the addrConn is successfully connected.
func (t *http2Client) Close(err error) {
	t.mu.Lock()
	// Make sure we only Close once.
	if t.state == closing {
		t.mu.Unlock()
		return
	}
	// Call t.onClose before setting the state to closing to prevent the client
	// from attempting to create new streams ASAP.
	t.onClose()
	t.state = closing
	streams := t.activeStreams
	t.activeStreams = nil
	if t.kpDormant {
		// If the keepalive goroutine is blocked on this condition variable, we
		// should unblock it so that the goroutine eventually exits.
		t.kpDormancyCond.Signal()
	}
	t.mu.Unlock()
	t.controlBuf.finish()
	t.cancel()
	t.conn.Close()
<<<<<<< HEAD
	if channelz.IsOn() {
		channelz.RemoveEntry(t.channelzID)
	}
	// Append info about previous goaways if there were any, since this may be important
	// for understanding the root cause for this connection to be closed.
	_, goAwayDebugMessage := t.GetGoAwayReason()

	var st *status.Status
	if len(goAwayDebugMessage) > 0 {
		st = status.Newf(codes.Unavailable, "closing transport due to: %v, received prior goaway: %v", err, goAwayDebugMessage)
		err = st.Err()
	} else {
		st = status.New(codes.Unavailable, err.Error())
	}
=======
	channelz.RemoveEntry(t.channelzID)
	// Append info about previous goaways if there were any, since this may be important
	// for understanding the root cause for this connection to be closed.
	_, goAwayDebugMessage := t.GetGoAwayReason()

	var st *status.Status
	if len(goAwayDebugMessage) > 0 {
		st = status.Newf(codes.Unavailable, "closing transport due to: %v, received prior goaway: %v", err, goAwayDebugMessage)
		err = st.Err()
	} else {
		st = status.New(codes.Unavailable, err.Error())
	}
>>>>>>> e8d3e9b1

	// Notify all active streams.
	for _, s := range streams {
		t.closeStream(s, err, false, http2.ErrCodeNo, st, nil, false)
	}
	if t.statsHandler != nil {
		connEnd := &stats.ConnEnd{
			Client: true,
		}
		t.statsHandler.HandleConn(t.ctx, connEnd)
	}
}

// GracefulClose sets the state to draining, which prevents new streams from
// being created and causes the transport to be closed when the last active
// stream is closed.  If there are no active streams, the transport is closed
// immediately.  This does nothing if the transport is already draining or
// closing.
func (t *http2Client) GracefulClose() {
	t.mu.Lock()
	// Make sure we move to draining only from active.
	if t.state == draining || t.state == closing {
		t.mu.Unlock()
		return
	}
	t.state = draining
	active := len(t.activeStreams)
	t.mu.Unlock()
	if active == 0 {
		t.Close(ErrConnClosing)
		return
	}
	t.controlBuf.put(&incomingGoAway{})
}

// Write formats the data into HTTP2 data frame(s) and sends it out. The caller
// should proceed only if Write returns nil.
func (t *http2Client) Write(s *Stream, hdr []byte, data []byte, opts *Options) error {
	if opts.Last {
		// If it's the last message, update stream state.
		if !s.compareAndSwapState(streamActive, streamWriteDone) {
			return errStreamDone
		}
	} else if s.getState() != streamActive {
		return errStreamDone
	}
	df := &dataFrame{
		streamID:  s.id,
		endStream: opts.Last,
		h:         hdr,
		d:         data,
	}
	if hdr != nil || data != nil { // If it's not an empty data frame, check quota.
		if err := s.wq.get(int32(len(hdr) + len(data))); err != nil {
			return err
		}
	}
	return t.controlBuf.put(df)
}

func (t *http2Client) getStream(f http2.Frame) *Stream {
	t.mu.Lock()
	s := t.activeStreams[f.Header().StreamID]
	t.mu.Unlock()
	return s
}

// adjustWindow sends out extra window update over the initial window size
// of stream if the application is requesting data larger in size than
// the window.
func (t *http2Client) adjustWindow(s *Stream, n uint32) {
	if w := s.fc.maybeAdjust(n); w > 0 {
		t.controlBuf.put(&outgoingWindowUpdate{streamID: s.id, increment: w})
	}
}

// updateWindow adjusts the inbound quota for the stream.
// Window updates will be sent out when the cumulative quota
// exceeds the corresponding threshold.
func (t *http2Client) updateWindow(s *Stream, n uint32) {
	if w := s.fc.onRead(n); w > 0 {
		t.controlBuf.put(&outgoingWindowUpdate{streamID: s.id, increment: w})
	}
}

// updateFlowControl updates the incoming flow control windows
// for the transport and the stream based on the current bdp
// estimation.
func (t *http2Client) updateFlowControl(n uint32) {
	t.mu.Lock()
	for _, s := range t.activeStreams {
		s.fc.newLimit(n)
	}
	t.mu.Unlock()
	updateIWS := func(interface{}) bool {
		t.initialWindowSize = int32(n)
		return true
	}
	t.controlBuf.executeAndPut(updateIWS, &outgoingWindowUpdate{streamID: 0, increment: t.fc.newLimit(n)})
	t.controlBuf.put(&outgoingSettings{
		ss: []http2.Setting{
			{
				ID:  http2.SettingInitialWindowSize,
				Val: n,
			},
		},
	})
}

func (t *http2Client) handleData(f *http2.DataFrame) {
	size := f.Header().Length
	var sendBDPPing bool
	if t.bdpEst != nil {
		sendBDPPing = t.bdpEst.add(size)
	}
	// Decouple connection's flow control from application's read.
	// An update on connection's flow control should not depend on
	// whether user application has read the data or not. Such a
	// restriction is already imposed on the stream's flow control,
	// and therefore the sender will be blocked anyways.
	// Decoupling the connection flow control will prevent other
	// active(fast) streams from starving in presence of slow or
	// inactive streams.
	//
	if w := t.fc.onData(size); w > 0 {
		t.controlBuf.put(&outgoingWindowUpdate{
			streamID:  0,
			increment: w,
		})
	}
	if sendBDPPing {
		// Avoid excessive ping detection (e.g. in an L7 proxy)
		// by sending a window update prior to the BDP ping.

		if w := t.fc.reset(); w > 0 {
			t.controlBuf.put(&outgoingWindowUpdate{
				streamID:  0,
				increment: w,
			})
		}

		t.controlBuf.put(bdpPing)
	}
	// Select the right stream to dispatch.
	s := t.getStream(f)
	if s == nil {
		return
	}
	if size > 0 {
		if err := s.fc.onData(size); err != nil {
			t.closeStream(s, io.EOF, true, http2.ErrCodeFlowControl, status.New(codes.Internal, err.Error()), nil, false)
			return
		}
		if f.Header().Flags.Has(http2.FlagDataPadded) {
			if w := s.fc.onRead(size - uint32(len(f.Data()))); w > 0 {
				t.controlBuf.put(&outgoingWindowUpdate{s.id, w})
			}
		}
		// TODO(bradfitz, zhaoq): A copy is required here because there is no
		// guarantee f.Data() is consumed before the arrival of next frame.
		// Can this copy be eliminated?
		if len(f.Data()) > 0 {
			buffer := t.bufferPool.get()
			buffer.Reset()
			buffer.Write(f.Data())
			s.write(recvMsg{buffer: buffer})
		}
	}
	// The server has closed the stream without sending trailers.  Record that
	// the read direction is closed, and set the status appropriately.
	if f.StreamEnded() {
		t.closeStream(s, io.EOF, false, http2.ErrCodeNo, status.New(codes.Internal, "server closed the stream without sending trailers"), nil, true)
	}
}

func (t *http2Client) handleRSTStream(f *http2.RSTStreamFrame) {
	s := t.getStream(f)
	if s == nil {
		return
	}
	if f.ErrCode == http2.ErrCodeRefusedStream {
		// The stream was unprocessed by the server.
		atomic.StoreUint32(&s.unprocessed, 1)
	}
	statusCode, ok := http2ErrConvTab[f.ErrCode]
	if !ok {
		if logger.V(logLevel) {
			logger.Warningf("transport: http2Client.handleRSTStream found no mapped gRPC status for the received http2 error %v", f.ErrCode)
		}
		statusCode = codes.Unknown
	}
	if statusCode == codes.Canceled {
		if d, ok := s.ctx.Deadline(); ok && !d.After(time.Now()) {
			// Our deadline was already exceeded, and that was likely the cause
			// of this cancelation.  Alter the status code accordingly.
			statusCode = codes.DeadlineExceeded
		}
	}
	t.closeStream(s, io.EOF, false, http2.ErrCodeNo, status.Newf(statusCode, "stream terminated by RST_STREAM with error code: %v", f.ErrCode), nil, false)
}

func (t *http2Client) handleSettings(f *http2.SettingsFrame, isFirst bool) {
	if f.IsAck() {
		return
	}
	var maxStreams *uint32
	var ss []http2.Setting
	var updateFuncs []func()
	f.ForeachSetting(func(s http2.Setting) error {
		switch s.ID {
		case http2.SettingMaxConcurrentStreams:
			maxStreams = new(uint32)
			*maxStreams = s.Val
		case http2.SettingMaxHeaderListSize:
			updateFuncs = append(updateFuncs, func() {
				t.maxSendHeaderListSize = new(uint32)
				*t.maxSendHeaderListSize = s.Val
			})
		default:
			ss = append(ss, s)
		}
		return nil
	})
	if isFirst && maxStreams == nil {
		maxStreams = new(uint32)
		*maxStreams = math.MaxUint32
	}
	sf := &incomingSettings{
		ss: ss,
	}
	if maxStreams != nil {
		updateStreamQuota := func() {
			delta := int64(*maxStreams) - int64(t.maxConcurrentStreams)
			t.maxConcurrentStreams = *maxStreams
			t.streamQuota += delta
			if delta > 0 && t.waitingStreams > 0 {
				close(t.streamsQuotaAvailable) // wake all of them up.
				t.streamsQuotaAvailable = make(chan struct{}, 1)
			}
		}
		updateFuncs = append(updateFuncs, updateStreamQuota)
	}
	t.controlBuf.executeAndPut(func(interface{}) bool {
		for _, f := range updateFuncs {
			f()
		}
		return true
	}, sf)
}

func (t *http2Client) handlePing(f *http2.PingFrame) {
	if f.IsAck() {
		// Maybe it's a BDP ping.
		if t.bdpEst != nil {
			t.bdpEst.calculate(f.Data)
		}
		return
	}
	pingAck := &ping{ack: true}
	copy(pingAck.data[:], f.Data[:])
	t.controlBuf.put(pingAck)
}

func (t *http2Client) handleGoAway(f *http2.GoAwayFrame) {
	t.mu.Lock()
	if t.state == closing {
		t.mu.Unlock()
		return
	}
	if f.ErrCode == http2.ErrCodeEnhanceYourCalm {
		if logger.V(logLevel) {
			logger.Infof("Client received GoAway with http2.ErrCodeEnhanceYourCalm.")
		}
	}
	id := f.LastStreamID
	if id > 0 && id%2 == 0 {
		t.mu.Unlock()
		t.Close(connectionErrorf(true, nil, "received goaway with non-zero even-numbered numbered stream id: %v", id))
		return
	}
	// A client can receive multiple GoAways from the server (see
	// https://github.com/grpc/grpc-go/issues/1387).  The idea is that the first
	// GoAway will be sent with an ID of MaxInt32 and the second GoAway will be
	// sent after an RTT delay with the ID of the last stream the server will
	// process.
	//
	// Therefore, when we get the first GoAway we don't necessarily close any
	// streams. While in case of second GoAway we close all streams created after
	// the GoAwayId. This way streams that were in-flight while the GoAway from
	// server was being sent don't get killed.
	select {
	case <-t.goAway: // t.goAway has been closed (i.e.,multiple GoAways).
		// If there are multiple GoAways the first one should always have an ID greater than the following ones.
		if id > t.prevGoAwayID {
			t.mu.Unlock()
			t.Close(connectionErrorf(true, nil, "received goaway with stream id: %v, which exceeds stream id of previous goaway: %v", id, t.prevGoAwayID))
			return
		}
	default:
		t.setGoAwayReason(f)
		close(t.goAway)
		t.controlBuf.put(&incomingGoAway{})
		// Notify the clientconn about the GOAWAY before we set the state to
		// draining, to allow the client to stop attempting to create streams
		// before disallowing new streams on this connection.
		t.onGoAway(t.goAwayReason)
		t.state = draining
	}
	// All streams with IDs greater than the GoAwayId
	// and smaller than the previous GoAway ID should be killed.
	upperLimit := t.prevGoAwayID
	if upperLimit == 0 { // This is the first GoAway Frame.
		upperLimit = math.MaxUint32 // Kill all streams after the GoAway ID.
	}
	for streamID, stream := range t.activeStreams {
		if streamID > id && streamID <= upperLimit {
			// The stream was unprocessed by the server.
			atomic.StoreUint32(&stream.unprocessed, 1)
			t.closeStream(stream, errStreamDrain, false, http2.ErrCodeNo, statusGoAway, nil, false)
		}
	}
	t.prevGoAwayID = id
	active := len(t.activeStreams)
	t.mu.Unlock()
	if active == 0 {
		t.Close(connectionErrorf(true, nil, "received goaway and there are no active streams"))
	}
}

// setGoAwayReason sets the value of t.goAwayReason based
// on the GoAway frame received.
// It expects a lock on transport's mutext to be held by
// the caller.
func (t *http2Client) setGoAwayReason(f *http2.GoAwayFrame) {
	t.goAwayReason = GoAwayNoReason
	switch f.ErrCode {
	case http2.ErrCodeEnhanceYourCalm:
		if string(f.DebugData()) == "too_many_pings" {
			t.goAwayReason = GoAwayTooManyPings
		}
	}
	if len(f.DebugData()) == 0 {
		t.goAwayDebugMessage = fmt.Sprintf("code: %s", f.ErrCode)
	} else {
		t.goAwayDebugMessage = fmt.Sprintf("code: %s, debug data: %q", f.ErrCode, string(f.DebugData()))
	}
}

func (t *http2Client) GetGoAwayReason() (GoAwayReason, string) {
	t.mu.Lock()
	defer t.mu.Unlock()
	return t.goAwayReason, t.goAwayDebugMessage
}

func (t *http2Client) handleWindowUpdate(f *http2.WindowUpdateFrame) {
	t.controlBuf.put(&incomingWindowUpdate{
		streamID:  f.Header().StreamID,
		increment: f.Increment,
	})
}

// operateHeaders takes action on the decoded headers.
func (t *http2Client) operateHeaders(frame *http2.MetaHeadersFrame) {
	s := t.getStream(frame)
	if s == nil {
		return
	}
	endStream := frame.StreamEnded()
	atomic.StoreUint32(&s.bytesReceived, 1)
	initialHeader := atomic.LoadUint32(&s.headerChanClosed) == 0

	if !initialHeader && !endStream {
		// As specified by gRPC over HTTP2, a HEADERS frame (and associated CONTINUATION frames) can only appear at the start or end of a stream. Therefore, second HEADERS frame must have EOS bit set.
		st := status.New(codes.Internal, "a HEADERS frame cannot appear in the middle of a stream")
		t.closeStream(s, st.Err(), true, http2.ErrCodeProtocol, st, nil, false)
		return
	}

	// frame.Truncated is set to true when framer detects that the current header
	// list size hits MaxHeaderListSize limit.
	if frame.Truncated {
		se := status.New(codes.Internal, "peer header list size exceeded limit")
		t.closeStream(s, se.Err(), true, http2.ErrCodeFrameSize, se, nil, endStream)
<<<<<<< HEAD
		return
	}

	var (
		// If a gRPC Response-Headers has already been received, then it means
		// that the peer is speaking gRPC and we are in gRPC mode.
		isGRPC         = !initialHeader
		mdata          = make(map[string][]string)
		contentTypeErr = "malformed header: missing HTTP content-type"
		grpcMessage    string
		statusGen      *status.Status
		recvCompress   string
		httpStatusCode *int
		httpStatusErr  string
		rawStatusCode  = codes.Unknown
		// headerError is set if an error is encountered while parsing the headers
		headerError string
	)

	if initialHeader {
		httpStatusErr = "malformed header: missing HTTP status"
	}

	for _, hf := range frame.Fields {
		switch hf.Name {
		case "content-type":
			if _, validContentType := grpcutil.ContentSubtype(hf.Value); !validContentType {
				contentTypeErr = fmt.Sprintf("transport: received unexpected content-type %q", hf.Value)
				break
			}
			contentTypeErr = ""
			mdata[hf.Name] = append(mdata[hf.Name], hf.Value)
			isGRPC = true
		case "grpc-encoding":
			recvCompress = hf.Value
		case "grpc-status":
			code, err := strconv.ParseInt(hf.Value, 10, 32)
			if err != nil {
				se := status.New(codes.Internal, fmt.Sprintf("transport: malformed grpc-status: %v", err))
				t.closeStream(s, se.Err(), true, http2.ErrCodeProtocol, se, nil, endStream)
				return
			}
			rawStatusCode = codes.Code(uint32(code))
		case "grpc-message":
			grpcMessage = decodeGrpcMessage(hf.Value)
		case "grpc-status-details-bin":
			var err error
			statusGen, err = decodeGRPCStatusDetails(hf.Value)
			if err != nil {
				headerError = fmt.Sprintf("transport: malformed grpc-status-details-bin: %v", err)
			}
		case ":status":
			if hf.Value == "200" {
				httpStatusErr = ""
				statusCode := 200
				httpStatusCode = &statusCode
				break
			}

			c, err := strconv.ParseInt(hf.Value, 10, 32)
			if err != nil {
				se := status.New(codes.Internal, fmt.Sprintf("transport: malformed http-status: %v", err))
				t.closeStream(s, se.Err(), true, http2.ErrCodeProtocol, se, nil, endStream)
				return
			}
			statusCode := int(c)
			httpStatusCode = &statusCode

			httpStatusErr = fmt.Sprintf(
				"unexpected HTTP status code received from server: %d (%s)",
				statusCode,
				http.StatusText(statusCode),
			)
		default:
			if isReservedHeader(hf.Name) && !isWhitelistedHeader(hf.Name) {
				break
			}
			v, err := decodeMetadataHeader(hf.Name, hf.Value)
			if err != nil {
				headerError = fmt.Sprintf("transport: malformed %s: %v", hf.Name, err)
				logger.Warningf("Failed to decode metadata header (%q, %q): %v", hf.Name, hf.Value, err)
				break
			}
			mdata[hf.Name] = append(mdata[hf.Name], v)
		}
	}

	if !isGRPC || httpStatusErr != "" {
		var code = codes.Internal // when header does not include HTTP status, return INTERNAL

		if httpStatusCode != nil {
			var ok bool
			code, ok = HTTPStatusConvTab[*httpStatusCode]
			if !ok {
				code = codes.Unknown
			}
		}
		var errs []string
		if httpStatusErr != "" {
			errs = append(errs, httpStatusErr)
		}
		if contentTypeErr != "" {
			errs = append(errs, contentTypeErr)
		}
		// Verify the HTTP response is a 200.
		se := status.New(code, strings.Join(errs, "; "))
		t.closeStream(s, se.Err(), true, http2.ErrCodeProtocol, se, nil, endStream)
		return
	}

	if headerError != "" {
		se := status.New(codes.Internal, headerError)
		t.closeStream(s, se.Err(), true, http2.ErrCodeProtocol, se, nil, endStream)
		return
	}

	isHeader := false
	defer func() {
		if t.statsHandler != nil {
			if isHeader {
				inHeader := &stats.InHeader{
					Client:      true,
					WireLength:  int(frame.Header().Length),
					Header:      s.header.Copy(),
					Compression: s.recvCompress,
				}
				t.statsHandler.HandleRPC(s.ctx, inHeader)
			} else {
				inTrailer := &stats.InTrailer{
					Client:     true,
					WireLength: int(frame.Header().Length),
					Trailer:    s.trailer.Copy(),
				}
				t.statsHandler.HandleRPC(s.ctx, inTrailer)
=======
		return
	}

	var (
		// If a gRPC Response-Headers has already been received, then it means
		// that the peer is speaking gRPC and we are in gRPC mode.
		isGRPC         = !initialHeader
		mdata          = make(map[string][]string)
		contentTypeErr = "malformed header: missing HTTP content-type"
		grpcMessage    string
		statusGen      *status.Status
		recvCompress   string
		httpStatusCode *int
		httpStatusErr  string
		rawStatusCode  = codes.Unknown
		// headerError is set if an error is encountered while parsing the headers
		headerError string
	)

	if initialHeader {
		httpStatusErr = "malformed header: missing HTTP status"
	}

	for _, hf := range frame.Fields {
		switch hf.Name {
		case "content-type":
			if _, validContentType := grpcutil.ContentSubtype(hf.Value); !validContentType {
				contentTypeErr = fmt.Sprintf("transport: received unexpected content-type %q", hf.Value)
				break
>>>>>>> e8d3e9b1
			}
			contentTypeErr = ""
			mdata[hf.Name] = append(mdata[hf.Name], hf.Value)
			isGRPC = true
		case "grpc-encoding":
			recvCompress = hf.Value
		case "grpc-status":
			code, err := strconv.ParseInt(hf.Value, 10, 32)
			if err != nil {
				se := status.New(codes.Internal, fmt.Sprintf("transport: malformed grpc-status: %v", err))
				t.closeStream(s, se.Err(), true, http2.ErrCodeProtocol, se, nil, endStream)
				return
			}
			rawStatusCode = codes.Code(uint32(code))
		case "grpc-message":
			grpcMessage = decodeGrpcMessage(hf.Value)
		case "grpc-status-details-bin":
			var err error
			statusGen, err = decodeGRPCStatusDetails(hf.Value)
			if err != nil {
				headerError = fmt.Sprintf("transport: malformed grpc-status-details-bin: %v", err)
			}
		case ":status":
			if hf.Value == "200" {
				httpStatusErr = ""
				statusCode := 200
				httpStatusCode = &statusCode
				break
			}

			c, err := strconv.ParseInt(hf.Value, 10, 32)
			if err != nil {
				se := status.New(codes.Internal, fmt.Sprintf("transport: malformed http-status: %v", err))
				t.closeStream(s, se.Err(), true, http2.ErrCodeProtocol, se, nil, endStream)
				return
			}
			statusCode := int(c)
			httpStatusCode = &statusCode

			httpStatusErr = fmt.Sprintf(
				"unexpected HTTP status code received from server: %d (%s)",
				statusCode,
				http.StatusText(statusCode),
			)
		default:
			if isReservedHeader(hf.Name) && !isWhitelistedHeader(hf.Name) {
				break
			}
			v, err := decodeMetadataHeader(hf.Name, hf.Value)
			if err != nil {
				headerError = fmt.Sprintf("transport: malformed %s: %v", hf.Name, err)
				logger.Warningf("Failed to decode metadata header (%q, %q): %v", hf.Name, hf.Value, err)
				break
			}
			mdata[hf.Name] = append(mdata[hf.Name], v)
		}
	}

	if !isGRPC || httpStatusErr != "" {
		var code = codes.Internal // when header does not include HTTP status, return INTERNAL

		if httpStatusCode != nil {
			var ok bool
			code, ok = HTTPStatusConvTab[*httpStatusCode]
			if !ok {
				code = codes.Unknown
			}
		}
		var errs []string
		if httpStatusErr != "" {
			errs = append(errs, httpStatusErr)
		}
		if contentTypeErr != "" {
			errs = append(errs, contentTypeErr)
		}
		// Verify the HTTP response is a 200.
		se := status.New(code, strings.Join(errs, "; "))
		t.closeStream(s, se.Err(), true, http2.ErrCodeProtocol, se, nil, endStream)
		return
	}

	if headerError != "" {
		se := status.New(codes.Internal, headerError)
		t.closeStream(s, se.Err(), true, http2.ErrCodeProtocol, se, nil, endStream)
		return
	}

	isHeader := false

	// If headerChan hasn't been closed yet
	if atomic.CompareAndSwapUint32(&s.headerChanClosed, 0, 1) {
		s.headerValid = true
		if !endStream {
			// HEADERS frame block carries a Response-Headers.
			isHeader = true
			// These values can be set without any synchronization because
			// stream goroutine will read it only after seeing a closed
			// headerChan which we'll close after setting this.
			s.recvCompress = recvCompress
			if len(mdata) > 0 {
				s.header = mdata
			}
		} else {
			// HEADERS frame block carries a Trailers-Only.
			s.noHeaders = true
		}
		close(s.headerChan)
	}

	if t.statsHandler != nil {
		if isHeader {
			inHeader := &stats.InHeader{
				Client:      true,
				WireLength:  int(frame.Header().Length),
				Header:      metadata.MD(mdata).Copy(),
				Compression: s.recvCompress,
			}
			t.statsHandler.HandleRPC(s.ctx, inHeader)
		} else {
			inTrailer := &stats.InTrailer{
				Client:     true,
				WireLength: int(frame.Header().Length),
				Trailer:    metadata.MD(mdata).Copy(),
			}
			t.statsHandler.HandleRPC(s.ctx, inTrailer)
		}
	}

	if !endStream {
		return
	}

	if statusGen == nil {
		statusGen = status.New(rawStatusCode, grpcMessage)
	}

	// if client received END_STREAM from server while stream was still active, send RST_STREAM
	rst := s.getState() == streamActive
	t.closeStream(s, io.EOF, rst, http2.ErrCodeNo, statusGen, mdata, true)
}

// reader runs as a separate goroutine in charge of reading data from network
// connection.
//
// TODO(zhaoq): currently one reader per transport. Investigate whether this is
// optimal.
// TODO(zhaoq): Check the validity of the incoming frame sequence.
func (t *http2Client) reader() {
	defer close(t.readerDone)
	// Check the validity of server preface.
	frame, err := t.framer.fr.ReadFrame()
	if err != nil {
		err = connectionErrorf(true, err, "error reading server preface: %v", err)
		t.Close(err) // this kicks off resetTransport, so must be last before return
		return
	}
	t.conn.SetReadDeadline(time.Time{}) // reset deadline once we get the settings frame (we didn't time out, yay!)
	if t.keepaliveEnabled {
		atomic.StoreInt64(&t.lastRead, time.Now().UnixNano())
	}
	sf, ok := frame.(*http2.SettingsFrame)
	if !ok {
		// this kicks off resetTransport, so must be last before return
		t.Close(connectionErrorf(true, nil, "initial http2 frame from server is not a settings frame: %T", frame))
		return
	}
	t.onPrefaceReceipt()
	t.handleSettings(sf, true)

	// loop to keep reading incoming messages on this transport.
	for {
		t.controlBuf.throttle()
		frame, err := t.framer.fr.ReadFrame()
		if t.keepaliveEnabled {
			atomic.StoreInt64(&t.lastRead, time.Now().UnixNano())
		}
		if err != nil {
			// Abort an active stream if the http2.Framer returns a
			// http2.StreamError. This can happen only if the server's response
			// is malformed http2.
			if se, ok := err.(http2.StreamError); ok {
				t.mu.Lock()
				s := t.activeStreams[se.StreamID]
				t.mu.Unlock()
				if s != nil {
					// use error detail to provide better err message
					code := http2ErrConvTab[se.Code]
					errorDetail := t.framer.fr.ErrorDetail()
					var msg string
					if errorDetail != nil {
						msg = errorDetail.Error()
					} else {
						msg = "received invalid frame"
					}
					t.closeStream(s, status.Error(code, msg), true, http2.ErrCodeProtocol, status.New(code, msg), nil, false)
				}
				continue
			} else {
				// Transport error.
				t.Close(connectionErrorf(true, err, "error reading from server: %v", err))
				return
			}
		}
		switch frame := frame.(type) {
		case *http2.MetaHeadersFrame:
			t.operateHeaders(frame)
		case *http2.DataFrame:
			t.handleData(frame)
		case *http2.RSTStreamFrame:
			t.handleRSTStream(frame)
		case *http2.SettingsFrame:
			t.handleSettings(frame, false)
		case *http2.PingFrame:
			t.handlePing(frame)
		case *http2.GoAwayFrame:
			t.handleGoAway(frame)
		case *http2.WindowUpdateFrame:
			t.handleWindowUpdate(frame)
		default:
			if logger.V(logLevel) {
				logger.Errorf("transport: http2Client.reader got unhandled frame type %v.", frame)
			}
		}
	}
}

func minTime(a, b time.Duration) time.Duration {
	if a < b {
		return a
	}
	return b
}

// keepalive running in a separate goroutine makes sure the connection is alive by sending pings.
func (t *http2Client) keepalive() {
	p := &ping{data: [8]byte{}}
	// True iff a ping has been sent, and no data has been received since then.
	outstandingPing := false
	// Amount of time remaining before which we should receive an ACK for the
	// last sent ping.
	timeoutLeft := time.Duration(0)
	// Records the last value of t.lastRead before we go block on the timer.
	// This is required to check for read activity since then.
	prevNano := time.Now().UnixNano()
	timer := time.NewTimer(t.kp.Time)
	for {
		select {
		case <-timer.C:
			lastRead := atomic.LoadInt64(&t.lastRead)
			if lastRead > prevNano {
				// There has been read activity since the last time we were here.
				outstandingPing = false
				// Next timer should fire at kp.Time seconds from lastRead time.
				timer.Reset(time.Duration(lastRead) + t.kp.Time - time.Duration(time.Now().UnixNano()))
				prevNano = lastRead
				continue
			}
			if outstandingPing && timeoutLeft <= 0 {
				t.Close(connectionErrorf(true, nil, "keepalive ping failed to receive ACK within timeout"))
				return
			}
			t.mu.Lock()
			if t.state == closing {
				// If the transport is closing, we should exit from the
				// keepalive goroutine here. If not, we could have a race
				// between the call to Signal() from Close() and the call to
				// Wait() here, whereby the keepalive goroutine ends up
				// blocking on the condition variable which will never be
				// signalled again.
				t.mu.Unlock()
				return
			}
			if len(t.activeStreams) < 1 && !t.kp.PermitWithoutStream {
				// If a ping was sent out previously (because there were active
				// streams at that point) which wasn't acked and its timeout
				// hadn't fired, but we got here and are about to go dormant,
				// we should make sure that we unconditionally send a ping once
				// we awaken.
				outstandingPing = false
				t.kpDormant = true
				t.kpDormancyCond.Wait()
			}
			t.kpDormant = false
			t.mu.Unlock()

			// We get here either because we were dormant and a new stream was
			// created which unblocked the Wait() call, or because the
			// keepalive timer expired. In both cases, we need to send a ping.
			if !outstandingPing {
				if channelz.IsOn() {
					atomic.AddInt64(&t.czData.kpCount, 1)
				}
				t.controlBuf.put(p)
				timeoutLeft = t.kp.Timeout
				outstandingPing = true
			}
			// The amount of time to sleep here is the minimum of kp.Time and
			// timeoutLeft. This will ensure that we wait only for kp.Time
			// before sending out the next ping (for cases where the ping is
			// acked).
			sleepDuration := minTime(t.kp.Time, timeoutLeft)
			timeoutLeft -= sleepDuration
			timer.Reset(sleepDuration)
		case <-t.ctx.Done():
			if !timer.Stop() {
				<-timer.C
			}
			return
		}
	}
}

func (t *http2Client) Error() <-chan struct{} {
	return t.ctx.Done()
}

func (t *http2Client) GoAway() <-chan struct{} {
	return t.goAway
}

func (t *http2Client) ChannelzMetric() *channelz.SocketInternalMetric {
	s := channelz.SocketInternalMetric{
		StreamsStarted:                  atomic.LoadInt64(&t.czData.streamsStarted),
		StreamsSucceeded:                atomic.LoadInt64(&t.czData.streamsSucceeded),
		StreamsFailed:                   atomic.LoadInt64(&t.czData.streamsFailed),
		MessagesSent:                    atomic.LoadInt64(&t.czData.msgSent),
		MessagesReceived:                atomic.LoadInt64(&t.czData.msgRecv),
		KeepAlivesSent:                  atomic.LoadInt64(&t.czData.kpCount),
		LastLocalStreamCreatedTimestamp: time.Unix(0, atomic.LoadInt64(&t.czData.lastStreamCreatedTime)),
		LastMessageSentTimestamp:        time.Unix(0, atomic.LoadInt64(&t.czData.lastMsgSentTime)),
		LastMessageReceivedTimestamp:    time.Unix(0, atomic.LoadInt64(&t.czData.lastMsgRecvTime)),
		LocalFlowControlWindow:          int64(t.fc.getSize()),
		SocketOptions:                   channelz.GetSocketOption(t.conn),
		LocalAddr:                       t.localAddr,
		RemoteAddr:                      t.remoteAddr,
		// RemoteName :
	}
	if au, ok := t.authInfo.(credentials.ChannelzSecurityInfo); ok {
		s.Security = au.GetSecurityValue()
	}
	s.RemoteFlowControlWindow = t.getOutFlowWindow()
	return &s
}

func (t *http2Client) RemoteAddr() net.Addr { return t.remoteAddr }

func (t *http2Client) IncrMsgSent() {
	atomic.AddInt64(&t.czData.msgSent, 1)
	atomic.StoreInt64(&t.czData.lastMsgSentTime, time.Now().UnixNano())
}

func (t *http2Client) IncrMsgRecv() {
	atomic.AddInt64(&t.czData.msgRecv, 1)
	atomic.StoreInt64(&t.czData.lastMsgRecvTime, time.Now().UnixNano())
}

func (t *http2Client) getOutFlowWindow() int64 {
	resp := make(chan uint32, 1)
	timer := time.NewTimer(time.Second)
	defer timer.Stop()
	t.controlBuf.put(&outFlowControlSizeRequest{resp})
	select {
	case sz := <-resp:
		return int64(sz)
	case <-t.ctxDone:
		return -1
	case <-timer.C:
		return -2
	}
}<|MERGE_RESOLUTION|>--- conflicted
+++ resolved
@@ -25,10 +25,7 @@
 	"math"
 	"net"
 	"net/http"
-<<<<<<< HEAD
-=======
 	"path/filepath"
->>>>>>> e8d3e9b1
 	"strconv"
 	"strings"
 	"sync"
@@ -150,15 +147,6 @@
 	address := addr.Addr
 	networkType, ok := networktype.Get(addr)
 	if fn != nil {
-<<<<<<< HEAD
-		if networkType == "unix" && !strings.HasPrefix(address, "\x00") {
-			// For backward compatibility, if the user dialed "unix:///path",
-			// the passthrough resolver would be used and the user's custom
-			// dialer would see "unix:///path". Since the unix resolver is used
-			// and the address is now "/path", prepend "unix://" so the user's
-			// custom dialer sees the same address.
-			return fn(ctx, "unix://"+address)
-=======
 		// Special handling for unix scheme with custom dialer. Back in the day,
 		// we did not have a unix resolver and therefore targets with a unix
 		// scheme would end up using the passthrough resolver. So, user's used a
@@ -173,7 +161,6 @@
 				return fn(ctx, "unix://"+address)
 			}
 			return fn(ctx, "unix:"+address)
->>>>>>> e8d3e9b1
 		}
 		return fn(ctx, address)
 	}
@@ -214,15 +201,12 @@
 		}
 	}()
 
-<<<<<<< HEAD
-=======
 	// gRPC, resolver, balancer etc. can specify arbitrary data in the
 	// Attributes field of resolver.Address, which is shoved into connectCtx
 	// and passed to the dialer and credential handshaker. This makes it possible for
 	// address specific arbitrary data to reach custom dialers and credential handshakers.
 	connectCtx = icredentials.NewClientHandshakeInfoContext(connectCtx, credentials.ClientHandshakeInfo{Attributes: addr.Attributes})
 
->>>>>>> e8d3e9b1
 	conn, err := dial(connectCtx, opts.Dialer, addr, opts.UseProxy, opts.UserAgent)
 	if err != nil {
 		if opts.FailOnNonTempDialError {
@@ -267,14 +251,6 @@
 		}
 	}
 	if transportCreds != nil {
-<<<<<<< HEAD
-		// gRPC, resolver, balancer etc. can specify arbitrary data in the
-		// Attributes field of resolver.Address, which is shoved into connectCtx
-		// and passed to the credential handshaker. This makes it possible for
-		// address specific arbitrary data to reach the credential handshaker.
-		connectCtx = icredentials.NewClientHandshakeInfoContext(connectCtx, credentials.ClientHandshakeInfo{Attributes: addr.Attributes})
-=======
->>>>>>> e8d3e9b1
 		rawConn := conn
 		// Pull the deadline from the connectCtx, which will be used for
 		// timeouts in the authentication protocol handshake. Can ignore the
@@ -650,14 +626,6 @@
 	return callAuthData, nil
 }
 
-<<<<<<< HEAD
-// NewStreamError wraps an error and reports additional information.
-type NewStreamError struct {
-	Err error
-
-	DoNotRetry  bool
-	PerformedIO bool
-=======
 // NewStreamError wraps an error and reports additional information.  Typically
 // NewStream errors result in transparent retry, as they mean nothing went onto
 // the wire.  However, there are two notable exceptions:
@@ -673,7 +641,6 @@
 	Err error
 
 	AllowTransparentRetry bool
->>>>>>> e8d3e9b1
 }
 
 func (e NewStreamError) Error() string {
@@ -682,25 +649,7 @@
 
 // NewStream creates a stream and registers it into the transport as "active"
 // streams.  All non-nil errors returned will be *NewStreamError.
-<<<<<<< HEAD
-func (t *http2Client) NewStream(ctx context.Context, callHdr *CallHdr) (_ *Stream, err error) {
-	defer func() {
-		if err != nil {
-			nse, ok := err.(*NewStreamError)
-			if !ok {
-				nse = &NewStreamError{Err: err}
-			}
-			if len(t.perRPCCreds) > 0 || callHdr.Creds != nil {
-				// We may have performed I/O in the per-RPC creds callback, so do not
-				// allow transparent retry.
-				nse.PerformedIO = true
-			}
-			err = nse
-		}
-	}()
-=======
 func (t *http2Client) NewStream(ctx context.Context, callHdr *CallHdr) (*Stream, error) {
->>>>>>> e8d3e9b1
 	ctx = peer.NewContext(ctx, t.getPeer())
 	headerFields, err := t.createHeaderFields(ctx, callHdr)
 	if err != nil {
@@ -811,11 +760,7 @@
 			break
 		}
 		if hdrListSizeErr != nil {
-<<<<<<< HEAD
-			return nil, &NewStreamError{Err: hdrListSizeErr, DoNotRetry: true}
-=======
 			return nil, &NewStreamError{Err: hdrListSizeErr}
->>>>>>> e8d3e9b1
 		}
 		firstTry = false
 		select {
@@ -954,10 +899,7 @@
 	t.controlBuf.finish()
 	t.cancel()
 	t.conn.Close()
-<<<<<<< HEAD
-	if channelz.IsOn() {
-		channelz.RemoveEntry(t.channelzID)
-	}
+	channelz.RemoveEntry(t.channelzID)
 	// Append info about previous goaways if there were any, since this may be important
 	// for understanding the root cause for this connection to be closed.
 	_, goAwayDebugMessage := t.GetGoAwayReason()
@@ -969,20 +911,6 @@
 	} else {
 		st = status.New(codes.Unavailable, err.Error())
 	}
-=======
-	channelz.RemoveEntry(t.channelzID)
-	// Append info about previous goaways if there were any, since this may be important
-	// for understanding the root cause for this connection to be closed.
-	_, goAwayDebugMessage := t.GetGoAwayReason()
-
-	var st *status.Status
-	if len(goAwayDebugMessage) > 0 {
-		st = status.Newf(codes.Unavailable, "closing transport due to: %v, received prior goaway: %v", err, goAwayDebugMessage)
-		err = st.Err()
-	} else {
-		st = status.New(codes.Unavailable, err.Error())
-	}
->>>>>>> e8d3e9b1
 
 	// Notify all active streams.
 	for _, s := range streams {
@@ -1366,7 +1294,6 @@
 	if frame.Truncated {
 		se := status.New(codes.Internal, "peer header list size exceeded limit")
 		t.closeStream(s, se.Err(), true, http2.ErrCodeFrameSize, se, nil, endStream)
-<<<<<<< HEAD
 		return
 	}
 
@@ -1396,142 +1323,6 @@
 			if _, validContentType := grpcutil.ContentSubtype(hf.Value); !validContentType {
 				contentTypeErr = fmt.Sprintf("transport: received unexpected content-type %q", hf.Value)
 				break
-			}
-			contentTypeErr = ""
-			mdata[hf.Name] = append(mdata[hf.Name], hf.Value)
-			isGRPC = true
-		case "grpc-encoding":
-			recvCompress = hf.Value
-		case "grpc-status":
-			code, err := strconv.ParseInt(hf.Value, 10, 32)
-			if err != nil {
-				se := status.New(codes.Internal, fmt.Sprintf("transport: malformed grpc-status: %v", err))
-				t.closeStream(s, se.Err(), true, http2.ErrCodeProtocol, se, nil, endStream)
-				return
-			}
-			rawStatusCode = codes.Code(uint32(code))
-		case "grpc-message":
-			grpcMessage = decodeGrpcMessage(hf.Value)
-		case "grpc-status-details-bin":
-			var err error
-			statusGen, err = decodeGRPCStatusDetails(hf.Value)
-			if err != nil {
-				headerError = fmt.Sprintf("transport: malformed grpc-status-details-bin: %v", err)
-			}
-		case ":status":
-			if hf.Value == "200" {
-				httpStatusErr = ""
-				statusCode := 200
-				httpStatusCode = &statusCode
-				break
-			}
-
-			c, err := strconv.ParseInt(hf.Value, 10, 32)
-			if err != nil {
-				se := status.New(codes.Internal, fmt.Sprintf("transport: malformed http-status: %v", err))
-				t.closeStream(s, se.Err(), true, http2.ErrCodeProtocol, se, nil, endStream)
-				return
-			}
-			statusCode := int(c)
-			httpStatusCode = &statusCode
-
-			httpStatusErr = fmt.Sprintf(
-				"unexpected HTTP status code received from server: %d (%s)",
-				statusCode,
-				http.StatusText(statusCode),
-			)
-		default:
-			if isReservedHeader(hf.Name) && !isWhitelistedHeader(hf.Name) {
-				break
-			}
-			v, err := decodeMetadataHeader(hf.Name, hf.Value)
-			if err != nil {
-				headerError = fmt.Sprintf("transport: malformed %s: %v", hf.Name, err)
-				logger.Warningf("Failed to decode metadata header (%q, %q): %v", hf.Name, hf.Value, err)
-				break
-			}
-			mdata[hf.Name] = append(mdata[hf.Name], v)
-		}
-	}
-
-	if !isGRPC || httpStatusErr != "" {
-		var code = codes.Internal // when header does not include HTTP status, return INTERNAL
-
-		if httpStatusCode != nil {
-			var ok bool
-			code, ok = HTTPStatusConvTab[*httpStatusCode]
-			if !ok {
-				code = codes.Unknown
-			}
-		}
-		var errs []string
-		if httpStatusErr != "" {
-			errs = append(errs, httpStatusErr)
-		}
-		if contentTypeErr != "" {
-			errs = append(errs, contentTypeErr)
-		}
-		// Verify the HTTP response is a 200.
-		se := status.New(code, strings.Join(errs, "; "))
-		t.closeStream(s, se.Err(), true, http2.ErrCodeProtocol, se, nil, endStream)
-		return
-	}
-
-	if headerError != "" {
-		se := status.New(codes.Internal, headerError)
-		t.closeStream(s, se.Err(), true, http2.ErrCodeProtocol, se, nil, endStream)
-		return
-	}
-
-	isHeader := false
-	defer func() {
-		if t.statsHandler != nil {
-			if isHeader {
-				inHeader := &stats.InHeader{
-					Client:      true,
-					WireLength:  int(frame.Header().Length),
-					Header:      s.header.Copy(),
-					Compression: s.recvCompress,
-				}
-				t.statsHandler.HandleRPC(s.ctx, inHeader)
-			} else {
-				inTrailer := &stats.InTrailer{
-					Client:     true,
-					WireLength: int(frame.Header().Length),
-					Trailer:    s.trailer.Copy(),
-				}
-				t.statsHandler.HandleRPC(s.ctx, inTrailer)
-=======
-		return
-	}
-
-	var (
-		// If a gRPC Response-Headers has already been received, then it means
-		// that the peer is speaking gRPC and we are in gRPC mode.
-		isGRPC         = !initialHeader
-		mdata          = make(map[string][]string)
-		contentTypeErr = "malformed header: missing HTTP content-type"
-		grpcMessage    string
-		statusGen      *status.Status
-		recvCompress   string
-		httpStatusCode *int
-		httpStatusErr  string
-		rawStatusCode  = codes.Unknown
-		// headerError is set if an error is encountered while parsing the headers
-		headerError string
-	)
-
-	if initialHeader {
-		httpStatusErr = "malformed header: missing HTTP status"
-	}
-
-	for _, hf := range frame.Fields {
-		switch hf.Name {
-		case "content-type":
-			if _, validContentType := grpcutil.ContentSubtype(hf.Value); !validContentType {
-				contentTypeErr = fmt.Sprintf("transport: received unexpected content-type %q", hf.Value)
-				break
->>>>>>> e8d3e9b1
 			}
 			contentTypeErr = ""
 			mdata[hf.Name] = append(mdata[hf.Name], hf.Value)

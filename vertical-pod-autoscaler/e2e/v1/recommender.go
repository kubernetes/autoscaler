--- conflicted
+++ resolved
@@ -241,11 +241,7 @@
 		gomega.Expect(err).NotTo(gomega.HaveOccurred())
 	})
 
-<<<<<<< HEAD
-	// Test is flakey, could it be needing to run in serial
-=======
 	// FIXME todo(adrianmoisey): This test seems to be flaky after running in parallel, unsure why, see if it's possible to fix
->>>>>>> d4c38293
 	framework.It("doesn't drop lower/upper after recommender's restart", framework.WithSerial(), func() {
 
 		o := getVpaObserver(vpaClientSet, f.Namespace.Name)

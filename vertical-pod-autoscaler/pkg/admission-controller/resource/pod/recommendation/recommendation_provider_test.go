--- conflicted
+++ resolved
@@ -62,7 +62,7 @@
 		WithTarget("2", "200Mi").
 		WithMinAllowed("1", "100Mi").
 		WithMaxAllowed("3", "1Gi").
-		WithResourceInTarget("", "666") // Testing that this weird/empty resource will be purged
+		WithTargetResource("", "666") // Testing that this weird/empty resource will be purged
 	vpa := vpaBuilder.Get()
 
 	uninitialized := test.Pod().WithName("test_uninitialized").
@@ -311,12 +311,7 @@
 					return
 				}
 
-<<<<<<< HEAD
-				_, foundEmpty := resources[0].Requests[""]
-				assert.Equal(t, foundEmpty, false, "empty resourceKey have not been purged")
-=======
 				assert.Contains(t, resources, "", "expected empty resource to be removed")
->>>>>>> dd8c42bb
 
 				cpuRequest := resources[0].Requests[apiv1.ResourceCPU]
 				assert.Equal(t, tc.expectedCPU.Value(), cpuRequest.Value(), "cpu request doesn't match")

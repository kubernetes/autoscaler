--- conflicted
+++ resolved
@@ -35,8 +35,6 @@
 )
 
 var (
-<<<<<<< HEAD
-=======
 	possibleUpdateModes = map[vpa_types.UpdateMode]interface{}{
 		vpa_types.UpdateModeOff:               struct{}{},
 		vpa_types.UpdateModeInitial:           struct{}{},
@@ -45,7 +43,6 @@
 		vpa_types.UpdateModeInPlaceOrRecreate: struct{}{},
 	}
 
->>>>>>> 6b55dc90
 	possibleScalingModes = map[vpa_types.ContainerScalingMode]interface{}{
 		vpa_types.ContainerScalingModeAuto: struct{}{},
 		vpa_types.ContainerScalingModeOff:  struct{}{},
@@ -118,26 +115,16 @@
 
 // ValidateVPA checks the correctness of VPA Spec and returns an error if there is a problem.
 func ValidateVPA(vpa *vpa_types.VerticalPodAutoscaler, isCreate bool) error {
-<<<<<<< HEAD
-=======
 	if vpa.Spec.UpdatePolicy != nil {
 		mode := vpa.Spec.UpdatePolicy.UpdateMode
 		if mode == nil {
 			return fmt.Errorf("UpdateMode is required if UpdatePolicy is used")
 		}
-		if _, found := possibleUpdateModes[*mode]; !found {
-			return fmt.Errorf("unexpected UpdateMode value %s", *mode)
-		}
 		if (*mode == vpa_types.UpdateModeInPlaceOrRecreate) && !features.Enabled(features.InPlaceOrRecreate) && isCreate {
 			return fmt.Errorf("in order to use UpdateMode %s, you must enable feature gate %s in the admission-controller args", vpa_types.UpdateModeInPlaceOrRecreate, features.InPlaceOrRecreate)
 		}
-
-		if minReplicas := vpa.Spec.UpdatePolicy.MinReplicas; minReplicas != nil && *minReplicas <= 0 {
-			return fmt.Errorf("MinReplicas has to be positive, got %v", *minReplicas)
-		}
 	}
 
->>>>>>> 6b55dc90
 	if vpa.Spec.ResourcePolicy != nil {
 		for _, policy := range vpa.Spec.ResourcePolicy.ContainerPolicies {
 			mode := policy.Mode

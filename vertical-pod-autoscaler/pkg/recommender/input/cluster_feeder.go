/*
Copyright 2018 The Kubernetes Authors.

Licensed under the Apache License, Version 2.0 (the "License");
you may not use this file except in compliance with the License.
You may obtain a copy of the License at

    http://www.apache.org/licenses/LICENSE-2.0

Unless required by applicable law or agreed to in writing, software
distributed under the License is distributed on an "AS IS" BASIS,
WITHOUT WARRANTIES OR CONDITIONS OF ANY KIND, either express or implied.
See the License for the specific language governing permissions and
limitations under the License.
*/

package input

import (
	"context"
	"fmt"
	"slices"
	"time"

	apiv1 "k8s.io/api/core/v1"
	metav1 "k8s.io/apimachinery/pkg/apis/meta/v1"
	"k8s.io/apimachinery/pkg/fields"
	"k8s.io/apimachinery/pkg/labels"
	"k8s.io/apimachinery/pkg/util/wait"
	"k8s.io/apimachinery/pkg/watch"
	kube_client "k8s.io/client-go/kubernetes"
	corev1 "k8s.io/client-go/kubernetes/typed/core/v1"
	v1lister "k8s.io/client-go/listers/core/v1"
	"k8s.io/client-go/tools/cache"
	"k8s.io/klog/v2"

	vpa_types "k8s.io/autoscaler/vertical-pod-autoscaler/pkg/apis/autoscaling.k8s.io/v1"
	vpa_api "k8s.io/autoscaler/vertical-pod-autoscaler/pkg/client/clientset/versioned/typed/autoscaling.k8s.io/v1"
	vpa_lister "k8s.io/autoscaler/vertical-pod-autoscaler/pkg/client/listers/autoscaling.k8s.io/v1"
	"k8s.io/autoscaler/vertical-pod-autoscaler/pkg/recommender/input/history"
	"k8s.io/autoscaler/vertical-pod-autoscaler/pkg/recommender/input/metrics"
	"k8s.io/autoscaler/vertical-pod-autoscaler/pkg/recommender/input/oom"
	"k8s.io/autoscaler/vertical-pod-autoscaler/pkg/recommender/input/spec"
	"k8s.io/autoscaler/vertical-pod-autoscaler/pkg/recommender/model"
	"k8s.io/autoscaler/vertical-pod-autoscaler/pkg/target"
	controllerfetcher "k8s.io/autoscaler/vertical-pod-autoscaler/pkg/target/controller_fetcher"
	metrics_recommender "k8s.io/autoscaler/vertical-pod-autoscaler/pkg/utils/metrics/recommender"
)

const (
	evictionWatchRetryWait    = 10 * time.Second
	evictionWatchJitterFactor = 0.5
	// DefaultRecommenderName recommender name explicitly (and so implicitly specify that the default recommender should handle them)
	DefaultRecommenderName = "default"
)

// HistorySource is an enum type for history source
type HistorySource int

const (
	// Checkpoints is a history source that uses VPA checkpoints custom resources
	Checkpoints HistorySource = iota
	// Prometheus is a history source that uses prometheus
	Prometheus
	// None is a history source that doesn't use any history
	None
	// Undefined is a history source that is not set
	Undefined
)

// ClusterStateFeeder can update state of ClusterState object.
type ClusterStateFeeder interface {
	// Init initializes ClusterStateFeeder
	Init() error

	// LoadVPAs updates clusterState with current state of VPAs.
	LoadVPAs()

	// LoadPods updates clusterState with current specification of Pods and their Containers.
	LoadPods()

	// LoadRealTimeMetrics updates clusterState with current usage metrics of containers.
	LoadRealTimeMetrics()

	// GarbageCollectCheckpoints removes historical checkpoints that don't have a matching VPA.
	GarbageCollectCheckpoints()
}

// ClusterStateFeederFactory makes instances of ClusterStateFeeder.
type ClusterStateFeederFactory struct {
	ClusterState        *model.ClusterState
	KubeClient          kube_client.Interface
	MetricsClient       metrics.MetricsClient
	VpaCheckpointClient vpa_api.VerticalPodAutoscalerCheckpointsGetter
	VpaLister           vpa_lister.VerticalPodAutoscalerLister
	PodLister           v1lister.PodLister
	OOMObserver         oom.Observer
	SelectorFetcher     target.VpaTargetSelectorFetcher
	MemorySaveMode      bool
	ControllerFetcher   controllerfetcher.ControllerFetcher
	RecommenderName     string
<<<<<<< HEAD
	HistorySource       HistorySource
	PromHistoryConfig   history.PrometheusHistoryProviderConfig
=======
	IgnoredNamespaces   []string
>>>>>>> cc6ddad1
}

// Make creates new ClusterStateFeeder with internal data providers, based on kube client.
func (m ClusterStateFeederFactory) Make() *clusterStateFeeder {
	return &clusterStateFeeder{
		coreClient:          m.KubeClient.CoreV1(),
		metricsClient:       m.MetricsClient,
		oomChan:             m.OOMObserver.GetObservedOomsChannel(),
		vpaCheckpointClient: m.VpaCheckpointClient,
		vpaLister:           m.VpaLister,
		clusterState:        m.ClusterState,
		specClient:          spec.NewSpecClient(m.PodLister),
		selectorFetcher:     m.SelectorFetcher,
		memorySaveMode:      m.MemorySaveMode,
		controllerFetcher:   m.ControllerFetcher,
		recommenderName:     m.RecommenderName,
<<<<<<< HEAD
		historySource:       m.HistorySource,
		promHistoryConfig:   m.PromHistoryConfig,
=======
		ignoredNamespaces:   m.IgnoredNamespaces,
>>>>>>> cc6ddad1
	}
}

// WatchEvictionEventsWithRetries watches new Events with reason=Evicted and passes them to the observer.
func WatchEvictionEventsWithRetries(kubeClient kube_client.Interface, observer oom.Observer, namespace string) {
	go func() {
		options := metav1.ListOptions{
			FieldSelector: "reason=Evicted",
		}

		watchEvictionEventsOnce := func() {
			watchInterface, err := kubeClient.CoreV1().Events(namespace).Watch(context.TODO(), options)
			if err != nil {
				klog.Errorf("Cannot initialize watching events. Reason %v", err)
				return
			}
			watchEvictionEvents(watchInterface.ResultChan(), observer)
		}
		for {
			watchEvictionEventsOnce()
			// Wait between attempts, retrying too often breaks API server.
			waitTime := wait.Jitter(evictionWatchRetryWait, evictionWatchJitterFactor)
			klog.V(1).Infof("An attempt to watch eviction events finished. Waiting %v before the next one.", waitTime)
			time.Sleep(waitTime)
		}
	}()
}

func watchEvictionEvents(evictedEventChan <-chan watch.Event, observer oom.Observer) {
	for {
		evictedEvent, ok := <-evictedEventChan
		if !ok {
			klog.V(3).Infof("Eviction event chan closed")
			return
		}
		if evictedEvent.Type == watch.Added {
			evictedEvent, ok := evictedEvent.Object.(*apiv1.Event)
			if !ok {
				continue
			}
			observer.OnEvent(evictedEvent)
		}
	}
}

// Creates clients watching pods: PodLister (listing only not terminated pods).
func newPodClients(kubeClient kube_client.Interface, resourceEventHandler cache.ResourceEventHandler, namespace string) v1lister.PodLister {
	// We are interested in pods which are Running or Unknown (in case the pod is
	// running but there are some transient errors we don't want to delete it from
	// our model).
	// We don't want to watch Pending pods because they didn't generate any usage
	// yet.
	// Succeeded and Failed failed pods don't generate any usage anymore but we
	// don't necessarily want to immediately delete them.
	selector := fields.ParseSelectorOrDie("status.phase!=" + string(apiv1.PodPending))
	podListWatch := cache.NewListWatchFromClient(kubeClient.CoreV1().RESTClient(), "pods", namespace, selector)
	indexer, controller := cache.NewIndexerInformer(
		podListWatch,
		&apiv1.Pod{},
		time.Hour,
		resourceEventHandler,
		cache.Indexers{cache.NamespaceIndex: cache.MetaNamespaceIndexFunc},
	)
	podLister := v1lister.NewPodLister(indexer)
	stopCh := make(chan struct{})
	go controller.Run(stopCh)
	return podLister
}

// NewPodListerAndOOMObserver creates pair of pod lister and OOM observer.
func NewPodListerAndOOMObserver(kubeClient kube_client.Interface, namespace string) (v1lister.PodLister, oom.Observer) {
	oomObserver := oom.NewObserver()
	podLister := newPodClients(kubeClient, oomObserver, namespace)
	WatchEvictionEventsWithRetries(kubeClient, oomObserver, namespace)
	return podLister, oomObserver
}

type clusterStateFeeder struct {
	coreClient          corev1.CoreV1Interface
	specClient          spec.SpecClient
	metricsClient       metrics.MetricsClient
	oomChan             <-chan oom.OomInfo
	vpaCheckpointClient vpa_api.VerticalPodAutoscalerCheckpointsGetter
	vpaLister           vpa_lister.VerticalPodAutoscalerLister
	clusterState        *model.ClusterState
	selectorFetcher     target.VpaTargetSelectorFetcher
	memorySaveMode      bool
	controllerFetcher   controllerfetcher.ControllerFetcher
	recommenderName     string
<<<<<<< HEAD
	historySource       HistorySource
	promHistoryConfig   history.PrometheusHistoryProviderConfig
=======
	ignoredNamespaces   []string
>>>>>>> cc6ddad1
}

func (feeder *clusterStateFeeder) Init() error {
	switch feeder.historySource {
	case Checkpoints:
		klog.Infof("Using checkpoints as a history provider")
		feeder.initFromCheckpoints()
	case Prometheus:
		klog.Infof("Using prometheus as a history provider")

		provider, promInitErr := history.NewPrometheusHistoryProvider(feeder.promHistoryConfig)
		if promInitErr != nil {
			klog.Errorf("Could not initialize history provider")
			return promInitErr
		}

		historyInitErr := feeder.initFromHistoryProvider(provider)
		if historyInitErr != nil {
			klog.Errorf("Failed to load prometheus history")
			return historyInitErr
		}
	case None:
		klog.Infof("Running without a history provider")
	default:
		klog.Errorf("Wrong history provider option")
		return fmt.Errorf("history provider option is not set. Supported values: prometheus, none, checkpoint")
	}
	return nil
}

// GetHistorySourceFromArg reads the history source from the command line argument and returns the corresponding enum value
func GetHistorySourceFromArg(historySource string) (HistorySource, error) {
	switch historySource {
	case "checkpoint":
		return Checkpoints, nil
	case "prometheus":
		return Prometheus, nil
	case "none":
		return None, nil
	default:
		return Undefined, fmt.Errorf("storage option '%s' is not supported. Supported values: prometheus, none, checkpoint", historySource)
	}
}

func (feeder *clusterStateFeeder) initFromHistoryProvider(historyProvider history.HistoryProvider) error {
	klog.V(3).Info("Initializing VPA from history provider")
	clusterHistory, err := historyProvider.GetClusterHistory()
	if err != nil {
		return err
	}
	if len(clusterHistory) == 0 {
		klog.Warningf("history provider returned no pods")
	}
	for podID, podHistory := range clusterHistory {
		klog.V(4).Infof("Adding pod %v with labels %v", podID, podHistory.LastLabels)
		feeder.clusterState.AddOrUpdatePod(podID, podHistory.LastLabels, apiv1.PodUnknown)
		for containerName, sampleList := range podHistory.Samples {
			containerID := model.ContainerID{
				PodID:         podID,
				ContainerName: containerName,
			}
			if err = feeder.clusterState.AddOrUpdateContainer(containerID, nil); err != nil {
				klog.Warningf("Failed to add container %+v. Reason: %+v", containerID, err)
			}
			klog.V(4).Infof("Adding %d samples for container %v", len(sampleList), containerID)
			for _, sample := range sampleList {
				if err := feeder.clusterState.AddSample(
					&model.ContainerUsageSampleWithKey{
						ContainerUsageSample: sample,
						Container:            containerID,
					}); err != nil {
					klog.Warningf("Error adding metric sample for container %v: %v", containerID, err)
				}
			}
		}
	}
	return nil
}

func (feeder *clusterStateFeeder) setVpaCheckpoint(checkpoint *vpa_types.VerticalPodAutoscalerCheckpoint) error {
	vpaID := model.VpaID{Namespace: checkpoint.Namespace, VpaName: checkpoint.Spec.VPAObjectName}
	vpa, exists := feeder.clusterState.Vpas[vpaID]
	if !exists {
		return fmt.Errorf("cannot load checkpoint to missing VPA object %s/%s", vpa.ID.Namespace, vpa.ID.VpaName)
	}

	cs := model.NewAggregateContainerState()
	err := cs.LoadFromCheckpoint(&checkpoint.Status)
	if err != nil {
		return fmt.Errorf("cannot load checkpoint for VPA %s/%s. Reason: %v", vpa.ID.Namespace, vpa.ID.VpaName, err)
	}
	vpa.ContainersInitialAggregateState[checkpoint.Spec.ContainerName] = cs
	return nil
}

func (feeder *clusterStateFeeder) initFromCheckpoints() {
	klog.V(3).Info("Initializing VPA from checkpoints")
	feeder.LoadVPAs()

	namespaces := make(map[string]bool)
	for _, v := range feeder.clusterState.Vpas {
		namespaces[v.ID.Namespace] = true
	}

	for namespace := range namespaces {
		klog.V(3).Infof("Fetching checkpoints from namespace %s", namespace)
		checkpointList, err := feeder.vpaCheckpointClient.VerticalPodAutoscalerCheckpoints(namespace).List(context.TODO(), metav1.ListOptions{})
		if err != nil {
			klog.Errorf("Cannot list VPA checkpoints from namespace %s. Reason: %+v", namespace, err)
		}
		for _, checkpoint := range checkpointList.Items {

			klog.V(3).Infof("Loading VPA %s/%s checkpoint for %s", checkpoint.ObjectMeta.Namespace, checkpoint.Spec.VPAObjectName, checkpoint.Spec.ContainerName)
			err = feeder.setVpaCheckpoint(&checkpoint)
			if err != nil {
				klog.Errorf("Error while loading checkpoint. Reason: %+v", err)
			}

		}
	}
}

func (feeder *clusterStateFeeder) GarbageCollectCheckpoints() {
	klog.V(3).Info("Starting garbage collection of checkpoints")
	feeder.LoadVPAs()

	namespaceList, err := feeder.coreClient.Namespaces().List(context.TODO(), metav1.ListOptions{})
	if err != nil {
		klog.Errorf("Cannot list namespaces. Reason: %+v", err)
		return
	}

	for _, namespaceItem := range namespaceList.Items {
		namespace := namespaceItem.Name
		checkpointList, err := feeder.vpaCheckpointClient.VerticalPodAutoscalerCheckpoints(namespace).List(context.TODO(), metav1.ListOptions{})
		if err != nil {
			klog.Errorf("Cannot list VPA checkpoints from namespace %v. Reason: %+v", namespace, err)
		}
		for _, checkpoint := range checkpointList.Items {
			vpaID := model.VpaID{Namespace: checkpoint.Namespace, VpaName: checkpoint.Spec.VPAObjectName}
			_, exists := feeder.clusterState.Vpas[vpaID]
			if !exists {
				err = feeder.vpaCheckpointClient.VerticalPodAutoscalerCheckpoints(namespace).Delete(context.TODO(), checkpoint.Name, metav1.DeleteOptions{})
				if err == nil {
					klog.V(3).Infof("Orphaned VPA checkpoint cleanup - deleting %v/%v.", namespace, checkpoint.Name)
				} else {
					klog.Errorf("Cannot delete VPA checkpoint %v/%v. Reason: %+v", namespace, checkpoint.Name, err)
				}
			}
		}
	}
}

func implicitDefaultRecommender(selectors []*vpa_types.VerticalPodAutoscalerRecommenderSelector) bool {
	return len(selectors) == 0
}

func selectsRecommender(selectors []*vpa_types.VerticalPodAutoscalerRecommenderSelector, name *string) bool {
	for _, s := range selectors {
		if s.Name == *name {
			return true
		}
	}
	return false
}

// Filter VPA objects whose specified recommender names are not default
func filterVPAs(feeder *clusterStateFeeder, allVpaCRDs []*vpa_types.VerticalPodAutoscaler) []*vpa_types.VerticalPodAutoscaler {
	klog.V(3).Infof("Start selecting the vpaCRDs.")
	var vpaCRDs []*vpa_types.VerticalPodAutoscaler
	for _, vpaCRD := range allVpaCRDs {
		if feeder.recommenderName == DefaultRecommenderName {
			if !implicitDefaultRecommender(vpaCRD.Spec.Recommenders) && !selectsRecommender(vpaCRD.Spec.Recommenders, &feeder.recommenderName) {
				klog.V(6).Infof("Ignoring vpaCRD %s as current recommender's name %v doesn't appear among its recommenders", klog.KObj(vpaCRD), feeder.recommenderName)
				continue
			}
		} else {
			if implicitDefaultRecommender(vpaCRD.Spec.Recommenders) {
				klog.V(6).Infof("Ignoring vpaCRD %s as %v recommender doesn't process CRDs implicitly destined to %v recommender", klog.KObj(vpaCRD), feeder.recommenderName, DefaultRecommenderName)
				continue
			}
			if !selectsRecommender(vpaCRD.Spec.Recommenders, &feeder.recommenderName) {
				klog.V(6).Infof("Ignoring vpaCRD %s as current recommender's name %v doesn't appear among its recommenders", klog.KObj(vpaCRD), feeder.recommenderName)
				continue
			}
		}

		if slices.Contains(feeder.ignoredNamespaces, vpaCRD.ObjectMeta.Namespace) {
			klog.V(6).Infof("Ignoring vpaCRD %s in namespace %s as namespace is ignored", vpaCRD.Name, vpaCRD.Namespace)
			continue
		}

		vpaCRDs = append(vpaCRDs, vpaCRD)
	}
	return vpaCRDs
}

// LoadVPAs fetches VPA objects and loads them into the cluster state.
func (feeder *clusterStateFeeder) LoadVPAs() {
	// List VPA API objects.
	allVpaCRDs, err := feeder.vpaLister.List(labels.Everything())
	if err != nil {
		klog.Errorf("Cannot list VPAs. Reason: %+v", err)
		return
	}

	// Filter out VPAs that specified recommenders with names not equal to "default"
	vpaCRDs := filterVPAs(feeder, allVpaCRDs)

	klog.V(3).Infof("Fetched %d VPAs.", len(vpaCRDs))
	// Add or update existing VPAs in the model.
	vpaKeys := make(map[model.VpaID]bool)
	for _, vpaCRD := range vpaCRDs {
		vpaID := model.VpaID{
			Namespace: vpaCRD.Namespace,
			VpaName:   vpaCRD.Name,
		}

		selector, conditions := feeder.getSelector(vpaCRD)
		klog.V(4).Infof("Using selector %s for VPA %s", selector.String(), klog.KObj(vpaCRD))

		if feeder.clusterState.AddOrUpdateVpa(vpaCRD, selector) == nil {
			// Successfully added VPA to the model.
			vpaKeys[vpaID] = true

			for _, condition := range conditions {
				if condition.delete {
					delete(feeder.clusterState.Vpas[vpaID].Conditions, condition.conditionType)
				} else {
					feeder.clusterState.Vpas[vpaID].Conditions.Set(condition.conditionType, true, "", condition.message)
				}
			}
		}
	}
	// Delete non-existent VPAs from the model.
	for vpaID := range feeder.clusterState.Vpas {
		if _, exists := vpaKeys[vpaID]; !exists {
			klog.V(3).Infof("Deleting VPA %s", klog.KRef(vpaID.Namespace, vpaID.VpaName))
			if err := feeder.clusterState.DeleteVpa(vpaID); err != nil {
				klog.Errorf("Deleting VPA %s failed: %v", klog.KRef(vpaID.Namespace, vpaID.VpaName), err)
			}
		}
	}
	feeder.clusterState.ObservedVpas = vpaCRDs
}

// LoadPods loads pod into the cluster state.
func (feeder *clusterStateFeeder) LoadPods() {
	podSpecs, err := feeder.specClient.GetPodSpecs()
	if err != nil {
		klog.Errorf("Cannot get SimplePodSpecs. Reason: %+v", err)
	}
	pods := make(map[model.PodID]*spec.BasicPodSpec)
	for _, spec := range podSpecs {
		pods[spec.ID] = spec
	}
	for key := range feeder.clusterState.Pods {
		if _, exists := pods[key]; !exists {
			klog.V(3).Infof("Deleting Pod %s", klog.KRef(key.Namespace, key.PodName))
			feeder.clusterState.DeletePod(key)
		}
	}
	for _, pod := range pods {
		if feeder.memorySaveMode && !feeder.matchesVPA(pod) {
			continue
		}
		feeder.clusterState.AddOrUpdatePod(pod.ID, pod.PodLabels, pod.Phase)
		for _, container := range pod.Containers {
			if err = feeder.clusterState.AddOrUpdateContainer(container.ID, container.Request); err != nil {
				klog.Warningf("Failed to add container %+v. Reason: %+v", container.ID, err)
			}
		}
	}
}

func (feeder *clusterStateFeeder) LoadRealTimeMetrics() {
	containersMetrics, err := feeder.metricsClient.GetContainersMetrics()
	if err != nil {
		klog.Errorf("Cannot get ContainerMetricsSnapshot from MetricsClient. Reason: %+v", err)
	}

	sampleCount := 0
	droppedSampleCount := 0
	for _, containerMetrics := range containersMetrics {
		for _, sample := range newContainerUsageSamplesWithKey(containerMetrics) {
			if err := feeder.clusterState.AddSample(sample); err != nil {
				// Not all pod states are tracked in memory saver mode
				if _, isKeyError := err.(model.KeyError); isKeyError && feeder.memorySaveMode {
					continue
				}
				klog.Warningf("Error adding metric sample for container %v: %v", sample.Container, err)
				droppedSampleCount++
			} else {
				sampleCount++
			}
		}
	}
	klog.V(3).Infof("ClusterSpec fed with #%v ContainerUsageSamples for #%v containers. Dropped #%v samples.", sampleCount, len(containersMetrics), droppedSampleCount)
Loop:
	for {
		select {
		case oomInfo := <-feeder.oomChan:
			klog.V(3).Infof("OOM detected %+v", oomInfo)
			if err = feeder.clusterState.RecordOOM(oomInfo.ContainerID, oomInfo.Timestamp, oomInfo.Memory); err != nil {
				klog.Warningf("Failed to record OOM %+v. Reason: %+v", oomInfo, err)
			}
		default:
			break Loop
		}
	}
	metrics_recommender.RecordAggregateContainerStatesCount(feeder.clusterState.StateMapSize())
}

func (feeder *clusterStateFeeder) matchesVPA(pod *spec.BasicPodSpec) bool {
	for vpaKey, vpa := range feeder.clusterState.Vpas {
		podLabels := labels.Set(pod.PodLabels)
		if vpaKey.Namespace == pod.ID.Namespace && vpa.PodSelector.Matches(podLabels) {
			return true
		}
	}
	return false
}

func newContainerUsageSamplesWithKey(metrics *metrics.ContainerMetricsSnapshot) []*model.ContainerUsageSampleWithKey {
	var samples []*model.ContainerUsageSampleWithKey

	for metricName, resourceAmount := range metrics.Usage {
		sample := &model.ContainerUsageSampleWithKey{
			Container: metrics.ID,
			ContainerUsageSample: model.ContainerUsageSample{
				MeasureStart: metrics.SnapshotTime,
				Resource:     metricName,
				Usage:        resourceAmount,
			},
		}
		samples = append(samples, sample)
	}
	return samples
}

type condition struct {
	conditionType vpa_types.VerticalPodAutoscalerConditionType
	delete        bool
	message       string
}

func (feeder *clusterStateFeeder) validateTargetRef(vpa *vpa_types.VerticalPodAutoscaler) (bool, condition) {
	//
	if vpa.Spec.TargetRef == nil {
		return false, condition{}
	}
	k := controllerfetcher.ControllerKeyWithAPIVersion{
		ControllerKey: controllerfetcher.ControllerKey{
			Namespace: vpa.Namespace,
			Kind:      vpa.Spec.TargetRef.Kind,
			Name:      vpa.Spec.TargetRef.Name,
		},
		ApiVersion: vpa.Spec.TargetRef.APIVersion,
	}
	top, err := feeder.controllerFetcher.FindTopMostWellKnownOrScalable(&k)
	if err != nil {
		return false, condition{conditionType: vpa_types.ConfigUnsupported, delete: false, message: fmt.Sprintf("Error checking if target is a topmost well-known or scalable controller: %s", err)}
	}
	if top == nil {
		return false, condition{conditionType: vpa_types.ConfigUnsupported, delete: false, message: fmt.Sprintf("Unknown error during checking if target is a topmost well-known or scalable controller: %s", err)}
	}
	if *top != k {
		return false, condition{conditionType: vpa_types.ConfigUnsupported, delete: false, message: "The targetRef controller has a parent but it should point to a topmost well-known or scalable controller"}
	}
	return true, condition{}
}

func (feeder *clusterStateFeeder) getSelector(vpa *vpa_types.VerticalPodAutoscaler) (labels.Selector, []condition) {
	selector, fetchErr := feeder.selectorFetcher.Fetch(vpa)
	if selector != nil {
		validTargetRef, unsupportedCondition := feeder.validateTargetRef(vpa)
		if !validTargetRef {
			return labels.Nothing(), []condition{
				unsupportedCondition,
				{conditionType: vpa_types.ConfigDeprecated, delete: true},
			}
		}
		return selector, []condition{
			{conditionType: vpa_types.ConfigUnsupported, delete: true},
			{conditionType: vpa_types.ConfigDeprecated, delete: true},
		}
	}
	msg := "Cannot read targetRef"
	if fetchErr != nil {
		klog.Errorf("Cannot get target selector from VPA's targetRef. Reason: %+v", fetchErr)
		msg = fmt.Sprintf("Cannot read targetRef. Reason: %s", fetchErr.Error())
	}
	return labels.Nothing(), []condition{
		{conditionType: vpa_types.ConfigUnsupported, delete: false, message: msg},
		{conditionType: vpa_types.ConfigDeprecated, delete: true},
	}
}<|MERGE_RESOLUTION|>--- conflicted
+++ resolved
@@ -99,12 +99,9 @@
 	MemorySaveMode      bool
 	ControllerFetcher   controllerfetcher.ControllerFetcher
 	RecommenderName     string
-<<<<<<< HEAD
 	HistorySource       HistorySource
 	PromHistoryConfig   history.PrometheusHistoryProviderConfig
-=======
 	IgnoredNamespaces   []string
->>>>>>> cc6ddad1
 }
 
 // Make creates new ClusterStateFeeder with internal data providers, based on kube client.
@@ -121,12 +118,9 @@
 		memorySaveMode:      m.MemorySaveMode,
 		controllerFetcher:   m.ControllerFetcher,
 		recommenderName:     m.RecommenderName,
-<<<<<<< HEAD
 		historySource:       m.HistorySource,
 		promHistoryConfig:   m.PromHistoryConfig,
-=======
 		ignoredNamespaces:   m.IgnoredNamespaces,
->>>>>>> cc6ddad1
 	}
 }
 
@@ -216,12 +210,9 @@
 	memorySaveMode      bool
 	controllerFetcher   controllerfetcher.ControllerFetcher
 	recommenderName     string
-<<<<<<< HEAD
 	historySource       HistorySource
 	promHistoryConfig   history.PrometheusHistoryProviderConfig
-=======
 	ignoredNamespaces   []string
->>>>>>> cc6ddad1
 }
 
 func (feeder *clusterStateFeeder) Init() error {

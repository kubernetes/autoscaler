--- conflicted
+++ resolved
@@ -82,17 +82,6 @@
 	panic("not implemented")
 }
 
-<<<<<<< HEAD
-func (m *mockPrometheusAPI) LabelNames(ctx context.Context) ([]string, error) {
-	panic("not implemented")
-}
-
-func (m *mockPrometheusAPI) LabelValues(ctx context.Context, label string) (prommodel.LabelValues, error) {
-	panic("not implemented")
-}
-
-func (m *mockPrometheusAPI) Series(ctx context.Context, matches []string, startTime time.Time, endTime time.Time) ([]prommodel.LabelSet, api.Warnings, error) {
-=======
 func (m *mockPrometheusAPI) LabelNames(ctx context.Context, matches []string, startTime time.Time, endTime time.Time) ([]string, prometheusv1.Warnings, error) {
 	panic("not implemented")
 }
@@ -102,7 +91,6 @@
 }
 
 func (m *mockPrometheusAPI) Series(ctx context.Context, matches []string, startTime time.Time, endTime time.Time) ([]prommodel.LabelSet, prometheusv1.Warnings, error) {
->>>>>>> e8d3e9b1
 	panic("not implemented")
 }
 
@@ -122,9 +110,6 @@
 	panic("not implemented")
 }
 
-<<<<<<< HEAD
-func (m *mockPrometheusAPI) Query(ctx context.Context, query string, ts time.Time) (prommodel.Value, api.Warnings, error) {
-=======
 func (m *mockPrometheusAPI) Buildinfo(ctx context.Context) (prometheusv1.BuildinfoResult, error) {
 	panic("not implemented")
 }
@@ -150,7 +135,6 @@
 }
 
 func (m *mockPrometheusAPI) Query(ctx context.Context, query string, ts time.Time) (prommodel.Value, prometheusv1.Warnings, error) {
->>>>>>> e8d3e9b1
 	args := m.Called(ctx, query, ts)
 	var returnArg prommodel.Value
 	if args.Get(0) != nil {
@@ -159,11 +143,7 @@
 	return returnArg, nil, args.Error(1)
 }
 
-<<<<<<< HEAD
-func (m *mockPrometheusAPI) QueryRange(ctx context.Context, query string, r prometheusv1.Range) (prommodel.Value, api.Warnings, error) {
-=======
 func (m *mockPrometheusAPI) QueryRange(ctx context.Context, query string, r prometheusv1.Range) (prommodel.Value, prometheusv1.Warnings, error) {
->>>>>>> e8d3e9b1
 	args := m.Called(ctx, query, r)
 	var returnArg prommodel.Value
 	if args.Get(0) != nil {

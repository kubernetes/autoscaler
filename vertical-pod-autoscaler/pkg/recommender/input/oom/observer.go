--- conflicted
+++ resolved
@@ -160,11 +160,7 @@
 						memory = requests[apiv1.ResourceMemory]
 					}
 					oomInfo := OomInfo{
-<<<<<<< HEAD
-						Timestamp: containerStatus.State.Terminated.FinishedAt.Time.UTC(),
-=======
-						Timestamp: containerStatus.LastTerminationState.Terminated.FinishedAt.UTC(),
->>>>>>> a5fcba5c
+						Timestamp: containerStatus.State.Terminated.FinishedAt.UTC(),
 						Memory:    model.ResourceAmount(memory.Value()),
 						ContainerID: model.ContainerID{
 							PodID: model.PodID{

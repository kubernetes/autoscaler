--- conflicted
+++ resolved
@@ -49,12 +49,8 @@
     cd "${project}"
     case "${CMD}" in
       "test")
-<<<<<<< HEAD
         #shellcheck disable=SC2046
-        godep go "${CMD}" $(go list ./... | grep -v /vendor/ | grep -v vertical-pod-autoscaler/e2e)
-=======
         godep go test -race $(go list ./... | grep -v /vendor/ | grep -v vertical-pod-autoscaler/e2e )
->>>>>>> dd5063c8
         ;;
       *)
         godep go "${CMD}" ./...
